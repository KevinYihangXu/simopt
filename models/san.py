--- conflicted
+++ resolved
@@ -59,11 +59,7 @@
                             (4, 7), (5, 6), (5, 8), (6, 9), (7, 8), (8, 9)]
             },
             "arc_means": {
-<<<<<<< HEAD
-                "description": "Initial solution of means.",
-=======
                 "description": "mean task durations for each arc",
->>>>>>> 6685512a
                 "datatype": tuple,
                 "default": (1,) * 13
             }
@@ -438,9 +434,5 @@
         x : tuple
             vector of decision variables
         """
-<<<<<<< HEAD
-        x = tuple([rand_sol_rng.uniform(0.01, 10) for _ in range(self.dim)])
-=======
         x = tuple([rand_sol_rng.lognormalvariate(lq=0.1, uq=10) for _ in range(self.dim)])
->>>>>>> 6685512a
         return x