--- conflicted
+++ resolved
@@ -50,42 +50,22 @@
         self.n_responses = 2
         self.specifications = {
             "lambda": {
-<<<<<<< HEAD
-                "description": "Rate parameter of interarrival \
-                                time distribution.",
-=======
                 "description": "rate parameter of interarrival time distribution",
->>>>>>> 6685512a
                 "datatype": float,
                 "default": 1.5
             },
             "mu": {
-<<<<<<< HEAD
-                "description": "Rate parameter of service time \
-                                distribution.",
-=======
                 "description": "rate parameter of service time distribution",
->>>>>>> 6685512a
                 "datatype": float,
                 "default": 3.0
             },
             "warmup": {
-<<<<<<< HEAD
-                "description": "Number of people as warmup before \
-                                collecting statistics",
-=======
                 "description": "number of people as warmup before collecting statistics",
->>>>>>> 6685512a
                 "datatype": int,
                 "default": 20
             },
             "people": {
-<<<<<<< HEAD
-                "description": "Number of people from which to calculate \
-                                the average sojourn time",
-=======
                 "description": "number of people from which to calculate the average sojourn time",
->>>>>>> 6685512a
                 "datatype": int,
                 "default": 50
             }
@@ -312,11 +292,7 @@
                 "default": 1000
             },
             "cost": {
-<<<<<<< HEAD
-                "description": "Cost to increase service rate by 1 unit.",
-=======
                 "description": "cost for increasing service rate",
->>>>>>> 6685512a
                 "datatype": float,
                 "default": 0.1
             }
