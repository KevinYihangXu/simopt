"""
Summary
-------
Simulate contamination rates.
"""
import numpy as np

from base import Model, Problem


class Contamination(Model):
    """
    A model that simulates a contamination problem with a
    beta distribution.
    Returns the probability of violating contamination upper limit
    in each level of supply chain.

    Attributes
    ----------
    name : string
        name of model
    n_rngs : int
        number of random-number generators used to run a simulation replication
    n_responses : int
        number of responses (performance measures)
    factors : dict
        changeable factors of the simulation model
    specifications : dict
        details of each factor (for GUI and data validation)
    check_factor_list : dict
        switch case for checking factor simulatability

    Arguments
    ---------
    fixed_factors : nested dict
        fixed factors of the simulation model

    See also
    --------
    base.Model
    """
    def __init__(self, fixed_factors=None):
        if fixed_factors is None:
            fixed_factors = {}
        self.name = "CONTAM"
        self.n_rngs = 2
        self.n_responses = 1
        self.specifications = {
            "contam_rate_alpha": {
                "description": "alpha parameter of beta distribution for growth rate of contamination at each stage",
                "datatype": float,
                "default": 1.0
            },
            "contam_rate_beta": {
                "description": "beta parameter of beta distribution for growth rate of contamination at each stage",
                "datatype": float,
                "default": 17 / 3
            },
            "restore_rate_alpha": {
                "description": "alpha parameter of beta distribution for rate that contamination decreases by after prevention effort",
                "datatype": float,
                "default": 1.0
            },
            "restore_rate_beta": {
                "description": "beta parameter of beta distribution for rate that contamination decreases by after prevention effort",
                "datatype": float,
                "default": 3 / 7
            },
            "initial_rate_alpha": {
                "description": "alpha parameter of beta distribution for initial contamination fraction",
                "datatype": float,
                "default": 1.0
            },
            "initial_rate_beta": {
                "description": "beta parameter of beta distribution for initial contamination fraction",
                "datatype": float,
                "default": 30.0
            },
            "stages": {
                "description": "stage of food supply chain",
                "datatype": int,
                "default": 5
            },
            "prev_decision": {
                "description": "prevention decision",
                "datatype": tuple,
                "default": (0, 0, 0, 0, 0)
            }
        }
        self.check_factor_list = {
            "contam_rate_alpha": self.check_contam_rate_alpha,
            "contam_rate_beta": self.check_contam_rate_beta,
            "restore_rate_alpha": self.check_restore_rate_alpha,
            "restore_rate_beta": self.check_restore_rate_beta,
            "initial_rate_alpha": self.check_initial_rate_alpha,
            "initial_rate_beta": self.check_initial_rate_beta,
            "stages": self.check_stages,
            "prev_decision": self.check_prev_decision
        }
        # Set factors of the simulation model.
        super().__init__(fixed_factors)

    def check_contam_rate_alpha(self):
        return self.factors["contam_rate_alpha"] > 0

    def check_contam_rate_beta(self):
        return self.factors["contam_rate_beta"] > 0

    def check_restore_rate_alpha(self):
        return self.factors["restore_rate_alpha"] > 0

    def check_restore_rate_beta(self):
        return self.factors["restore_rate_beta"] > 0

    def check_initial_rate_alpha(self):
        return self.factors["initial_rate_alpha"] > 0

    def check_initial_rate_beta(self):
        return self.factors["initial_rate_beta"] > 0

    def check_prev_cost(self):
        return all(cost > 0 for cost in self.factors["prev_cost"])

    def check_stages(self):
        return self.factors["stages"] > 0

    def check_prev_decision(self):
        return all(u >= 0 & u <= 1 for u in self.factors["prev_decision"])

    def check_simulatable_factors(self):
        # Check for matching number of stages.
        if len(self.factors["prev_decision"]) != self.factors["stages"]:
            return False
        else:
            return True

    def replicate(self, rng_list):
        """
        Simulate a single replication for the current model factors.

        Arguments
        ---------
        rng_list : list of rng.MRG32k3a objects
            rngs for model to use when simulating a replication

        Returns
        -------
        responses : dict
            performance measures of interest
            "level" = a list of contamination levels over time
        gradients : dict of dicts
            gradient estimates for each response
        """
        # Designate separate random number generators.
        # Outputs will be coupled when generating demand.
        contam_rng = rng_list[0]
        restore_rng = rng_list[1]
        # Generate rates with beta distribution.
        X = np.zeros(self.factors["stages"])
        X[0] = restore_rng.betavariate(alpha=self.factors["initial_rate_alpha"], beta=self.factors["initial_rate_beta"])
        u = self.factors["prev_decision"]
        for i in range(1, self.factors["stages"]):
            c = contam_rng.betavariate(alpha=self.factors["contam_rate_alpha"], beta=self.factors["contam_rate_beta"])
            r = restore_rng.betavariate(alpha=self.factors["restore_rate_alpha"], beta=self.factors["restore_rate_beta"])
            X[i] = c * (1 - u[i]) * (1 - X[i - 1]) + (1 - r * u[i]) * X[i - 1]
        # Compose responses and gradients.
        responses = {'level': X}
        gradients = {response_key: {factor_key: np.nan for factor_key in self.specifications} for response_key in responses}
        return responses, gradients


"""
Summary
-------
Minimize the (deterministic) total cost of prevention efforts.
"""


class ContaminationTotalCostDisc(Problem):
    """
    Base class to implement simulation-optimization problems.

    Attributes
    ----------
    name : string
        name of problem
    dim : int
        number of decision variables
    n_objectives : int
        number of objectives
    n_stochastic_constraints : int
        number of stochastic constraints
    minmax : tuple of int (+/- 1)
        indicator of maximization (+1) or minimization (-1) for each objective
    constraint_type : string
        description of constraints types:
            "unconstrained", "box", "deterministic", "stochastic"
    variable_type : string
        description of variable types:
            "discrete", "continuous", "mixed"
    lower_bounds : tuple
        lower bound for each decision variable
    upper_bounds : tuple
        upper bound for each decision variable
    gradient_available : bool
        indicates if gradient of objective function is available
    optimal_value : float
        optimal objective function value
    optimal_solution : tuple
        optimal solution
    model : Model object
        associated simulation model that generates replications
    model_default_factors : dict
        default values for overriding model-level default factors
    model_fixed_factors : dict
        combination of overriden model-level factors and defaults
    rng_list : list of rng.MRG32k3a objects
        list of RNGs used to generate a random initial solution
        or a random problem instance
    factors : dict
        changeable factors of the problem
            initial_solution : list
                default initial solution from which solvers start
            budget : int > 0
                max number of replications (fn evals) for a solver to take
            prev_cost : list
                cost of prevention
            upper_thres : float > 0
                upper limit of amount of contamination
    specifications : dict
        details of each factor (for GUI, data validation, and defaults)

    Arguments
    ---------
    name : str
        user-specified name for problem
    fixed_factors : dict
        dictionary of user-specified problem factors
    model_fixed factors : dict
        subset of user-specified non-decision factors to pass through to the model

    See also
    --------
    base.Problem
    """
    def __init__(self, name="CONTAM-1", fixed_factors=None, model_fixed_factors=None):
        if fixed_factors is None:
            fixed_factors = {}
        if model_fixed_factors is None:
            model_fixed_factors = {}
        self.name = name
        self.n_objectives = 1
        self.minmax = (-1,)
        self.constraint_type = "stochastic"
        self.variable_type = "discrete"
        self.gradient_available = False
        self.optimal_value = None
        self.optimal_solution = None
        self.model_default_factors = {}
        self.model_decision_factors = {"prev_decision"}
        self.factors = fixed_factors
        self.specifications = {
            "initial_solution": {
                "description": "initial solution",
                "datatype": tuple,
                "default": (1, 1, 1, 1, 1)
            },
            "budget": {
                "description": "max # of replications for a solver to take.",
                "datatype": int,
                "default": 10000
            },
            "prev_cost": {
<<<<<<< HEAD
                "description": "Cost of prevention.",
=======
                "description": "cost of prevention in each stage",
>>>>>>> 6685512a
                "datatype": list,
                "default": [1, 1, 1, 1, 1]
            },
            "error_prob": {
<<<<<<< HEAD
                "description": "Error probability.",
=======
                "description": "allowable error probability in each stage",
>>>>>>> 6685512a
                "datatype": list,
                "default": [0.2, 0.2, 0.2, 0.2, 0.2]
            },
            "upper_thres": {
<<<<<<< HEAD
                "description": "Upper limit of amount of contamination.",
=======
                "description": "upper limit of amount of contamination in each stage",
>>>>>>> 6685512a
                "datatype": list,
                "default": [0.1, 0.1, 0.1, 0.1, 0.1]
            }
        }
        self.check_factor_list = {
            "initial_solution": self.check_initial_solution,
            "budget": self.check_budget,
            "prev_cost": self.check_prev_cost,
            "error_prob": self.check_error_prob,
            "upper_thres": self.check_upper_thres,
        }
        super().__init__(fixed_factors, model_fixed_factors)
        # Instantiate model with fixed factors and over-riden defaults.
        self.model = Contamination(self.model_fixed_factors)
        self.dim = self.model.factors["stages"]
        self.n_stochastic_constraints = self.model.factors["stages"]
        self.lower_bounds = (0,) * self.model.factors["stages"]
        self.upper_bounds = (1,) * self.model.factors["stages"]

    def check_prev_cost(self):
        if len(self.factors["prev_cost"]) != self.dim:
            return False
        elif any([elem < 0 for elem in self.factors["prev_cost"]]):
            return False
        else:
            return True

    def check_error_prob(self):
        if len(self.factors["error_prob"]) != self.dim:
            return False
        elif all(error < 0 for error in self.factors["error_prob"]):
            return False
        else:
            return True

    def check_upper_thres(self):
        return len(self.factors["upper_thres"]) == self.dim

    def vector_to_factor_dict(self, vector):
        """
        Convert a vector of variables to a dictionary with factor keys

        Arguments
        ---------
        vector : tuple
            vector of values associated with decision variables

        Returns
        -------
        factor_dict : dictionary
            dictionary with factor keys and associated values
        """
        factor_dict = {
            "prev_decision": vector[:]
        }
        return factor_dict

    def factor_dict_to_vector(self, factor_dict):
        """
        Convert a dictionary with factor keys to a vector
        of variables.

        Arguments
        ---------
        factor_dict : dictionary
            dictionary with factor keys and associated values

        Returns
        -------
        vector : tuple
            vector of values associated with decision variables
        """
        vector = tuple(factor_dict["prev_decision"])
        return vector

    def response_dict_to_objectives(self, response_dict):
        """
        Convert a dictionary with response keys to a vector
        of objectives.

        Arguments
        ---------
        response_dict : dictionary
            dictionary with response keys and associated values

        Returns
        -------
        objectives : tuple
            vector of objectives
        """
        objectives = (0,)
        return objectives

    def response_dict_to_stoch_constraints(self, response_dict):
        """
        Convert a dictionary with response keys to a vector
        of left-hand sides of stochastic constraints: E[Y] <= 0

        Arguments
        ---------
        response_dict : dictionary
            dictionary with response keys and associated values

        Returns
        -------
        stoch_constraints : tuple
            vector of LHSs of stochastic constraint
        """
        under_control = response_dict["level"] <= self.factors["upper_thres"]
        stoch_constraints = tuple([-z for z in under_control])
        return stoch_constraints

    def deterministic_stochastic_constraints_and_gradients(self, x):
        """
        Compute deterministic components of stochastic constraints for a solution `x`.

        Arguments
        ---------
        x : tuple
            vector of decision variables

        Returns
        -------
        det_stoch_constraints : tuple
            vector of deterministic components of stochastic constraints
        det_stoch_constraints_gradients : tuple
            vector of gradients of deterministic components of stochastic constraints
        """
        det_stoch_constraints = tuple(np.ones(self.dim) - self.factors["error_prob"])
        det_stoch_constraints_gradients = ((0,),)
        return det_stoch_constraints, det_stoch_constraints_gradients

    def deterministic_objectives_and_gradients(self, x):
        """
        Compute deterministic components of objectives for a solution `x`.

        Arguments
        ---------
        x : tuple
            vector of decision variables

        Returns
        -------
        det_objectives : tuple
            vector of deterministic components of objectives
        det_objectives_gradients : tuple
            vector of gradients of deterministic components of objectives
        """
        det_objectives = (np.dot(self.factors["prev_cost"], x),)
        det_objectives_gradients = ((self.factors["prev_cost"],),)
        return det_objectives, det_objectives_gradients

    def check_deterministic_constraints(self, x):
        """
        Check if a solution `x` satisfies the problem's deterministic constraints.

        Arguments
        ---------
        x : tuple
            vector of decision variables

        Returns
        -------
        satisfies : bool
            indicates if solution `x` satisfies the deterministic constraints.
        """
        return np.all(x >= 0) & np.all(x <= 1)

    def get_random_solution(self, rand_sol_rng):
        """
        Generate a random solution for starting or restarting solvers.

        Arguments
        ---------
        rand_sol_rng : rng.MRG32k3a object
            random-number generator used to sample a new random solution

        Returns
        -------
        x : tuple
            vector of decision variables
        """
        x = tuple([rand_sol_rng.randint(0, 1) for _ in range(self.dim)])
        return x


class ContaminationTotalCostCont(Problem):
    """
    Base class to implement simulation-optimization problems.

    Attributes
    ----------
    name : string
        name of problem
    dim : int
        number of decision variables
    n_objectives : int
        number of objectives
    n_stochastic_constraints : int
        number of stochastic constraints
    minmax : tuple of int (+/- 1)
        indicator of maximization (+1) or minimization (-1) for each objective
    constraint_type : string
        description of constraints types:
            "unconstrained", "box", "deterministic", "stochastic"
    variable_type : string
        description of variable types:
            "discrete", "continuous", "mixed"
    lower_bounds : tuple
        lower bound for each decision variable
    upper_bounds : tuple
        upper bound for each decision variable
    gradient_available : bool
        indicates if gradient of objective function is available
    optimal_value : float
        optimal objective function value
    optimal_solution : tuple
        optimal solution
    model : Model object
        associated simulation model that generates replications
    model_default_factors : dict
        default values for overriding model-level default factors
    model_fixed_factors : dict
        combination of overriden model-level factors and defaults
    rng_list : list of rng.MRG32k3a objects
        list of RNGs used to generate a random initial solution
        or a random problem instance
    factors : dict
        changeable factors of the problem
            initial_solution : list
                default initial solution from which solvers start
            budget : int > 0
                max number of replications (fn evals) for a solver to take
            prev_cost : list
                cost of prevention
            upper_thres : float > 0
                upper limit of amount of contamination
    specifications : dict
        details of each factor (for GUI, data validation, and defaults)

    Arguments
    ---------
    name : str
        user-specified name for problem
    fixed_factors : dict
        dictionary of user-specified problem factors
    model_fixed factors : dict
        subset of user-specified non-decision factors to pass through to the model

    See also
    --------
    base.Problem
    """
    def __init__(self, name="CONTAM-2", fixed_factors=None, model_fixed_factors=None):
        if fixed_factors is None:
            fixed_factors = {}
        if model_fixed_factors is None:
            model_fixed_factors = {}
        self.name = name
        self.n_objectives = 1
        self.minmax = (-1,)
        self.constraint_type = "stochastic"
        self.variable_type = "continuous"
        self.gradient_available = False
        self.optimal_value = None
        self.optimal_solution = None
        self.model_default_factors = {}
        self.model_decision_factors = {"prev_decision"}
        self.factors = fixed_factors
        self.specifications = {
            "initial_solution": {
                "description": "initial solution",
                "datatype": tuple,
                "default": (1, 1, 1, 1, 1)
            },
            "budget": {
                "description": "max # of replications for a solver to take",
                "datatype": int,
                "default": 10000
            },
            "prev_cost": {
                "description": "cost of prevention",
                "datatype": list,
                "default": [1, 1, 1, 1, 1]
            },
            "error_prob": {
                "description": "error probability",
                "datatype": list,
                "default": [0.2, 0.2, 0.2, 0.2, 0.2]
            },
            "upper_thres": {
                "description": "upper limit of amount of contamination",
                "datatype": list,
                "default": [0.1, 0.1, 0.1, 0.1, 0.1]
            }
        }
        self.check_factor_list = {
            "initial_solution": self.check_initial_solution,
            "budget": self.check_budget,
            "prev_cost": self.check_prev_cost,
            "error_prob": self.check_error_prob,
            "upper_thres": self.check_upper_thres,
        }
        super().__init__(fixed_factors, model_fixed_factors)
        # Instantiate model with fixed factors and over-riden defaults.
        self.model = Contamination(self.model_fixed_factors)
        self.dim = self.model.factors["stages"]
        self.n_stochastic_constraints = self.model.factors["stages"]
        self.lower_bounds = (0,) * self.model.factors["stages"]
        self.upper_bounds = (1,) * self.model.factors["stages"]

    def check_initial_solution(self):
        if len(self.factors["initial_solution"]) != self.dim:
            return False
        elif all(u < 0 or u > 1 for u in self.factors["initial_solution"]):
            return False
        else:
            return True

    def check_prev_cost(self):
        if len(self.factors["prev_cost"]) != self.dim:
            return False
        elif any([elem < 0 for elem in self.factors["prev_cost"]]):
            return False
        else:
            return True

    def check_budget(self):
        return self.factors["budget"] > 0

    def check_error_prob(self):
        if len(self.factors["error_prob"]) != self.dim:
            return False
        elif all(error < 0 for error in self.factors["error_prob"]):
            return False
        else:
            return True

    def check_upper_thres(self):
        return len(self.factors["upper_thres"]) == self.dim

    def check_simulatable_factors(self):
        if len(self.lower_bounds) != self.dim:
            return False
        elif len(self.upper_bounds) != self.dim:
            return False
        else:
            return True

    def vector_to_factor_dict(self, vector):
        """
        Convert a vector of variables to a dictionary with factor keys

        Arguments
        ---------
        vector : tuple
            vector of values associated with decision variables

        Returns
        -------
        factor_dict : dictionary
            dictionary with factor keys and associated values
        """
        factor_dict = {
            "prev_decision": vector[:]
        }
        return factor_dict

    def factor_dict_to_vector(self, factor_dict):
        """
        Convert a dictionary with factor keys to a vector
        of variables.

        Arguments
        ---------
        factor_dict : dictionary
            dictionary with factor keys and associated values

        Returns
        -------
        vector : tuple
            vector of values associated with decision variables
        """
        vector = tuple(factor_dict["prev_decision"])
        return vector

    def response_dict_to_objectives(self, response_dict):
        """
        Convert a dictionary with response keys to a vector
        of objectives.

        Arguments
        ---------
        response_dict : dictionary
            dictionary with response keys and associated values

        Returns
        -------
        objectives : tuple
            vector of objectives
        """
        objectives = (0,)
        return objectives

    def response_dict_to_stoch_constraints(self, response_dict):
        """
        Convert a dictionary with response keys to a vector
        of left-hand sides of stochastic constraints: E[Y] <= 0

        Arguments
        ---------
        response_dict : dictionary
            dictionary with response keys and associated values

        Returns
        -------
        stoch_constraints : tuple
            vector of LHSs of stochastic constraint
        """
        under_control = response_dict["level"] <= self.factors["upper_thres"]
        stoch_constraints = tuple([-z for z in under_control])
        return stoch_constraints

    def deterministic_stochastic_constraints_and_gradients(self, x):
        """
        Compute deterministic components of stochastic constraints for a solution `x`.

        Arguments
        ---------
        x : tuple
            vector of decision variables

        Returns
        -------
        det_stoch_constraints : tuple
            vector of deterministic components of stochastic constraints
        det_stoch_constraints_gradients : tuple
            vector of gradients of deterministic components of stochastic constraints
        """
        det_stoch_constraints = tuple(np.ones(self.dim) - self.factors["error_prob"])
        det_stoch_constraints_gradients = ((0,),)  # tuple of tuples – of sizes self.dim by self.dim, full of zeros
        return det_stoch_constraints, det_stoch_constraints_gradients

    def deterministic_objectives_and_gradients(self, x):
        """
        Compute deterministic components of objectives for a solution `x`.

        Arguments
        ---------
        x : tuple
            vector of decision variables

        Returns
        -------
        det_objectives : tuple
            vector of deterministic components of objectives
        det_objectives_gradients : tuple
            vector of gradients of deterministic components of objectives
        """
        det_objectives = (np.dot(self.factors["prev_cost"], x),)
        det_objectives_gradients = ((self.factors["prev_cost"],),)
        return det_objectives, det_objectives_gradients

    def check_deterministic_constraints(self, x):
        """
        Check if a solution `x` satisfies the problem's deterministic constraints.

        Arguments
        ---------
        x : tuple
            vector of decision variables

        Returns
        -------
        satisfies : bool
            indicates if solution `x` satisfies the deterministic constraints.
        """
        return np.all(x >= 0) & np.all(x <= 1)

    def get_random_solution(self, rand_sol_rng):
        """
        Generate a random solution for starting or restarting solvers.

        Arguments
        ---------
        rand_sol_rng : rng.MRG32k3a object
            random-number generator used to sample a new random solution

        Returns
        -------
        x : tuple
            vector of decision variables
        """
        x = tuple([rand_sol_rng.random() for _ in range(self.dim)])
        return x<|MERGE_RESOLUTION|>--- conflicted
+++ resolved
@@ -271,29 +271,17 @@
                 "default": 10000
             },
             "prev_cost": {
-<<<<<<< HEAD
-                "description": "Cost of prevention.",
-=======
                 "description": "cost of prevention in each stage",
->>>>>>> 6685512a
                 "datatype": list,
                 "default": [1, 1, 1, 1, 1]
             },
             "error_prob": {
-<<<<<<< HEAD
-                "description": "Error probability.",
-=======
                 "description": "allowable error probability in each stage",
->>>>>>> 6685512a
                 "datatype": list,
                 "default": [0.2, 0.2, 0.2, 0.2, 0.2]
             },
             "upper_thres": {
-<<<<<<< HEAD
-                "description": "Upper limit of amount of contamination.",
-=======
                 "description": "upper limit of amount of contamination in each stage",
->>>>>>> 6685512a
                 "datatype": list,
                 "default": [0.1, 0.1, 0.1, 0.1, 0.1]
             }
