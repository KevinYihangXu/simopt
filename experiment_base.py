#!/usr/bin/env python
"""
Summary
-------
Provide base classes for problem-solver pairs and helper functions
for reading/writing data and plotting.
"""

import numpy as np
import matplotlib.pyplot as plt
import seaborn as sns
import pandas as pd
from scipy.stats import norm
import pickle
import importlib
import time


from rng.mrg32k3a import MRG32k3a
from base import Solution
from directory import solver_directory, problem_directory


class Curve(object):
    """Base class for all curves.

    Attributes
    ----------
    x_vals : list [float]
        Values of horizontal components.
    y_vals : list [float]
        Values of vertical components.
    n_points : int
        Number of values in x- and y- vectors.

    Parameters
    ----------
    x_vals : list [float]
        Values of horizontal components.
    y_vals : list [float]
        Values of vertical components.
    """
    def __init__(self, x_vals, y_vals):
        if len(x_vals) != len(y_vals):
            print("Vectors of x- and y- values must be of same length.")
        self.x_vals = x_vals
        self.y_vals = y_vals
        self.n_points = len(x_vals)

    def lookup(self, x):
        """Lookup the y-value of the curve at an intermediate x-value.

        Parameters
        ----------
        x : float
            X-value at which to lookup the y-value.

        Returns
        -------
        y : float
            Y-value corresponding to x.
        """
        if x < self.x_vals[0]:
            y = np.nan
        else:
            idx = np.max(np.where(np.array(self.x_vals) <= x))
            y = self.y_vals[idx]
        return y

    def compute_crossing_time(self, threshold):
        """Compute the first time at which a curve drops below a given threshold.

        Parameters
        ----------
        threshold : float
            Value for which to find first crossing time.

        Returns
        -------
        crossing_time : float
            First time at which a curve drops below threshold.
        """
        # Crossing time is defined as infinity if the curve does not drop
        # below threshold.
        crossing_time = np.inf
        # Pass over curve to find first crossing time.
        for i in range(self.n_points):
            if self.y_vals[i] < threshold:
                crossing_time = self.x_vals[i]
                break
        return crossing_time

    def compute_area_under_curve(self):
        """Compute the area under a curve.

        Returns
        -------
        area : float
            Area under the curve.
        """
        area = np.dot(self.y_vals[:-1], np.diff(self.x_vals))
        return area

    def curve_to_mesh(self, mesh):
        """Create a curve defined at equally spaced x values.

        Parameters
        ----------
        mesh : list of floats
            List of uniformly spaced x-values.

        Returns
        -------
        mesh_curve : ``experiment_base.Curve``
            Curve with equally spaced x-values.
        """
        mesh_curve = Curve(x_vals=mesh, y_vals=[self.lookup(x) for x in mesh])
        return mesh_curve

    def curve_to_full_curve(self):
        """Create a curve with duplicate x- and y-values to indicate steps.

        Returns
        -------
        full_curve : ``experiment_base.Curve``
            Curve with duplicate x- and y-values.
        """
        duplicate_x_vals = [x for x in self.x_vals for _ in (0, 1)]
        duplicate_y_vals = [y for y in self.y_vals for _ in (0, 1)]
        full_curve = Curve(x_vals=duplicate_x_vals[1:], y_vals=duplicate_y_vals[:-1])
        return full_curve

    def plot(self, color_str="C0", curve_type="regular"):
        """Plot a curve.

        Parameters
        ----------
        color_str : str, default="C0"
            String indicating line color, e.g., "C0", "C1", etc.
        curve_type : str, default="regular"
            String indicating type of line: "regular" or "conf_bound".

        Returns
        -------
        handle : list [``matplotlib.lines.Line2D``]
            Curve handle, to use when creating legends.
        """
        if curve_type == "regular":
            linestyle = "-"
            linewidth = 2
        elif curve_type == "conf_bound":
            linestyle = "--"
            linewidth = 1
        handle, = plt.step(self.x_vals,
                           self.y_vals,
                           color=color_str,
                           linestyle=linestyle,
                           linewidth=linewidth,
                           where="post"
                           )
        return handle


def mean_of_curves(curves):
    """Compute pointwise (w.r.t. x-values) mean of curves.
    Starting and ending x-values must coincide for all curves.

    Parameters
    ----------
    curves : list [``experiment_base.Curve``]
        Collection of curves to aggregate.

    Returns
    -------
    mean_curve : ``experiment_base.Curve object``
        Mean curve.
    """
    unique_x_vals = np.unique([x_val for curve in curves for x_val in curve.x_vals])
    mean_y_vals = [np.mean([curve.lookup(x_val) for curve in curves]) for x_val in unique_x_vals]
    mean_curve = Curve(x_vals=unique_x_vals.tolist(), y_vals=mean_y_vals)
    return mean_curve


def quantile_of_curves(curves, beta):
    """Compute pointwise (w.r.t. x values) quantile of curves.
    Starting and ending x values must coincide for all curves.

    Parameters
    ----------
    curves : list [``experiment_base.Curve``]
        Collection of curves to aggregate.
    beta : float
        Quantile level.

    Returns
    -------
    quantile_curve : ``experiment_base.Curve``
        Quantile curve.
    """
    unique_x_vals = np.unique([x_val for curve in curves for x_val in curve.x_vals])
    quantile_y_vals = [np.quantile([curve.lookup(x_val) for curve in curves], q=beta) for x_val in unique_x_vals]
    quantile_curve = Curve(x_vals=unique_x_vals.tolist(), y_vals=quantile_y_vals)
    return quantile_curve


def cdf_of_curves_crossing_times(curves, threshold):
    """Compute the cdf of crossing times of curves.

    Parameters
    ----------
    curves : list [``experiment_base.Curve``]
        Collection of curves to aggregate.
    threshold : float
        Value for which to find first crossing time.

    Returns
    -------
    cdf_curve : ``experiment_base.Curve``
        CDF of crossing times.
    """
    n_curves = len(curves)
    crossing_times = [curve.compute_crossing_time(threshold) for curve in curves]
    unique_x_vals = [0] + list(np.unique([crossing_time for crossing_time in crossing_times if crossing_time < np.inf])) + [1]
    cdf_y_vals = [sum(crossing_time <= x_val for crossing_time in crossing_times) / n_curves for x_val in unique_x_vals]
    cdf_curve = Curve(x_vals=unique_x_vals, y_vals=cdf_y_vals)
    return cdf_curve


def quantile_cross_jump(curves, threshold, beta):
    """Compute a simple curve with a jump at the quantile of the crossing times.

    Parameters
    ----------
    curves : list [``experiment_base.Curve``]
        Collection of curves to aggregate.
    threshold : float
        Value for which to find first crossing time.
    beta : float
        Quantile level.

    Returns
    -------
    jump_curve : ``experiment_base.Curve``
        Piecewise-constant curve with a jump at the quantile crossing time (if finite).
    """
    solve_time_quantile = np.quantile([curve.compute_crossing_time(threshold=threshold) for curve in curves], q=beta)
    # Note: np.quantile will evaluate to np.nan if forced to interpolate
    # between a finite and infinite value. These are rare cases. Since
    # crossing times must be non-negative, the quantile should be mapped
    # to positive infinity.
    if solve_time_quantile == np.inf or np.isnan(solve_time_quantile):
        jump_curve = Curve(x_vals=[0, 1], y_vals=[0, 0])
    else:
        jump_curve = Curve(x_vals=[0, solve_time_quantile, 1], y_vals=[0, 1, 1])
    return jump_curve


def difference_of_curves(curve1, curve2):
    """Compute the difference of two curves (Curve 1 - Curve 2).

    Parameters
    ----------
    curve1, curve2 : ``experiment_base.Curve``
        Curves to take the difference of.

    Returns
    -------
    difference_curve : ``experiment_base.Curve``
        Difference of curves.
    """
    unique_x_vals = np.unique(curve1.x_vals + curve2.x_vals)
    difference_y_vals = [(curve1.lookup(x_val) - curve2.lookup(x_val)) for x_val in unique_x_vals]
    difference_curve = Curve(x_vals=unique_x_vals.tolist(), y_vals=difference_y_vals)
    return difference_curve


def max_difference_of_curves(curve1, curve2):
    """Compute the maximum difference of two curves (Curve 1 - Curve 2).

    Parameters
    ----------
    curve1, curve2 : ``experiment_base.Curve``
        Curves to take the difference of.

    Returns
    -------
    max_diff : float
        Maximum difference of curves.
    """
    difference_curve = difference_of_curves(curve1, curve2)
    max_diff = max(difference_curve.y_vals)
    return max_diff


class ProblemSolver(object):
    """Base class for running one solver on one problem.

    Attributes
    ----------
    solver : ``base.Solver``
        Simulation-optimization solver.
    problem : ``base.Problem``
        Simulation-optimization problem.
    n_macroreps : int
        Number of macroreplications run.
    file_name_path : str
        Path of .pickle file for saving ``experiment_base.ProblemSolver`` object.
    all_recommended_xs : list [list [tuple]]
        Sequences of recommended solutions from each macroreplication.
    all_intermediate_budgets : list [list]
        Sequences of intermediate budgets from each macroreplication.
    timings : list [float]
        Runtimes (in seconds) for each macroreplication.
    n_postreps : int
        Number of postreplications to take at each recommended solution.
    crn_across_budget : bool
        True if CRN used for post-replications at solutions recommended at
        different times, otherwise False.
    crn_across_macroreps : bool
        True if CRN used for post-replications at solutions recommended on
        different macroreplications, otherwise False.
    all_post_replicates : list [list [list]]
        All post-replicates from all solutions from all macroreplications.
    all_est_objectives : numpy array [numpy array]
        Estimated objective values of all solutions from all macroreplications.
    n_postreps_init_opt : int
        Number of postreplications to take at initial solution (x0) and
        optimal solution (x*).
    crn_across_init_opt : bool
        True if CRN used for post-replications at solutions x0 and x*, otherwise False.
    x0 : tuple
        Initial solution (x0).
    x0_postreps : list
        Post-replicates at x0.
    xstar : tuple
        Proxy for optimal solution (x*).
    xstar_postreps : list
        Post-replicates at x*.
    objective_curves : list [``experiment_base.Curve``]
        Curves of estimated objective function values,
        one for each macroreplication.
    progress_curves : list [``experiment_base.Curve``]
        Progress curves, one for each macroreplication.

    Parameters
    ----------
    solver_name : str, optional
        Name of solver.
    problem_name : str, optional
        Name of problem.
    solver_rename : str, optional
        User-specified name for solver.
    problem_rename : str, optional
        User-specified name for problem.
    solver : ``base.Solver``, optional
        Simulation-optimization solver.
    problem : ``base.Problem``, optional
        Simulation-optimization problem.
    solver_fixed_factors : dict, optional
        Dictionary of user-specified solver factors.
    problem_fixed_factors : dict, optional
        Dictionary of user-specified problem factors.
    model_fixed_factors : dict, optional
        Dictionary of user-specified model factors.
    file_name_path : str, optional
        Path of .pickle file for saving ``experiment_base.ProblemSolver`` objects.
    """
    def __init__(self, solver_name=None, problem_name=None, solver_rename=None, problem_rename=None, solver=None, problem=None, solver_fixed_factors=None, problem_fixed_factors=None, model_fixed_factors=None, file_name_path=None):
        """There are two ways to create a ProblemSolver object:
            1. Provide the names of the solver and problem to look up in ``directory.py``.
            2. Provide the solver and problem objects to pair.
        """
        # Handle unassigned arguments.
        if solver_fixed_factors is None:
            solver_fixed_factors = {}
        if problem_fixed_factors is None:
            problem_fixed_factors = {}
        if model_fixed_factors is None:
            model_fixed_factors = {}
        # Initialize solver.
        if solver is not None:  # Method #2
            self.solver = solver
        elif solver_rename is None:  # Method #1
            self.solver = solver_directory[solver_name](fixed_factors=solver_fixed_factors)
        else:  # Method #1
            self.solver = solver_directory[solver_name](name=solver_rename, fixed_factors=solver_fixed_factors)
        # Initialize problem.
        if problem is not None:  # Method #2
            self.problem = problem
        elif problem_rename is None:  # Method #1
            self.problem = problem_directory[problem_name](fixed_factors=problem_fixed_factors, model_fixed_factors=model_fixed_factors)
        else:  # Method #1
            self.problem = problem_directory[problem_name](name=problem_rename, fixed_factors=problem_fixed_factors, model_fixed_factors=model_fixed_factors)
        # Initialize file path.
        if file_name_path is None:
            self.file_name_path = f"./experiments/outputs/{self.solver.name}_on_{self.problem.name}.pickle"
        else:
            self.file_name_path = file_name_path

    def check_compatibility(self):
        """Check whether the experiment's solver and problem are compatible.

        Returns
        -------
        error_str : str
            Error message in the event problem and solver are incompatible.
        """
        error_str = ""
        # Check number of objectives.
        if self.solver.objective_type == "single" and self.problem.n_objectives > 1:
            error_str += "Solver cannot solve a multi-objective problem.\n"
        elif self.solver.objective_type == "multi" and self.problem.n_objectives == 1:
            error_str += "Multi-objective solver being run on a single-objective problem.\n"
        # Check constraint types.
        constraint_types = ["unconstrained", "box", "deterministic", "stochastic"]
        if constraint_types.index(self.solver.constraint_type) < constraint_types.index(self.problem.constraint_type):
            error_str += "Solver can handle upto " + self.solver.constraint_type + " constraints, but problem has " + self.problem.constraint_type + " constraints.\n"
        # Check variable types.
        if self.solver.variable_type == "discrete" and self.problem.variable_type != "discrete":
            error_str += "Solver is for discrete variables but problem variables are " + self.problem.variable_type + ".\n"
        elif self.solver.variable_type == "continuous" and self.problem.variable_type != "continuous":
            error_str += "Solver is for continuous variables but problem variables are " + self.problem.variable_type + ".\n"
        # Check for existence of gradient estimates.
        if self.solver.gradient_needed and not self.problem.gradient_available:
            error_str += "Gradient-based solver does not have access to gradient for this problem.\n"
        return error_str

    def run(self, n_macroreps):
        """Run n_macroreps of the solver on the problem.

        Notes
        -----
        RNGs dedicated for random problem instances and temporarily unused.
        Under development.

        Parameters
        ----------
        n_macroreps : int
            Number of macroreplications of the solver to run on the problem.
        """
        self.n_macroreps = n_macroreps
        self.all_recommended_xs = []
        self.all_intermediate_budgets = []
        self.timings = []
        # Create, initialize, and attach random number generators
        #     Stream 0: reserved for taking post-replications
        #     Stream 1: reserved for bootstrapping
        #     Stream 2: reserved for overhead ...
        #         Substream 0: rng for random problem instance
        #         Substream 1: rng for random initial solution x0 and
        #                      restart solutions
        #         Substream 2: rng for selecting random feasible solutions
        #         Substream 3: rng for solver's internal randomness
        #     Streams 3, 4, ..., n_macroreps + 2: reserved for
        #                                         macroreplications
        rng0 = MRG32k3a(s_ss_sss_index=[2, 0, 0])  # Currently unused.
        rng1 = MRG32k3a(s_ss_sss_index=[2, 1, 0])
        rng2 = MRG32k3a(s_ss_sss_index=[2, 2, 0])
        rng3 = MRG32k3a(s_ss_sss_index=[2, 3, 0])
        self.solver.attach_rngs([rng1, rng2, rng3])
        # Run n_macroreps of the solver on the problem.
        # Report recommended solutions and corresponding intermediate budgets.
        for mrep in range(self.n_macroreps):
            print(f"Running macroreplication {mrep + 1} of {self.n_macroreps} of Solver {self.solver.name} on Problem {self.problem.name}.")
            # Create, initialize, and attach RNGs used for simulating solutions.
            progenitor_rngs = [MRG32k3a(s_ss_sss_index=[mrep + 2, ss, 0]) for ss in range(self.problem.model.n_rngs)]
            self.solver.solution_progenitor_rngs = progenitor_rngs
            # print([rng.s_ss_sss_index for rng in progenitor_rngs])
            # Run the solver on the problem.
            tic = time.perf_counter()
            recommended_solns, intermediate_budgets = self.solver.solve(problem=self.problem)
            toc = time.perf_counter()
            # Record the run time of the macroreplication.
            self.timings.append(toc - tic)
            # Trim solutions recommended after final budget.
            recommended_solns, intermediate_budgets = trim_solver_results(problem=self.problem, recommended_solns=recommended_solns, intermediate_budgets=intermediate_budgets)
            # Extract decision-variable vectors (x) from recommended solutions.
            # Record recommended solutions and intermediate budgets.
            self.all_recommended_xs.append([solution.x for solution in recommended_solns])
            self.all_intermediate_budgets.append(intermediate_budgets)
        # Save ProblemSolver object to .pickle file.
        self.record_experiment_results()

    def check_run(self):
        """Check if the experiment has been run.

        Returns
        -------
        ran : bool
            True if the experiment been run, otherwise False.
        """
        if getattr(self, "all_recommended_xs", None) is None:
            ran = False
        else:
            ran = True
        return ran

    def post_replicate(self, n_postreps, crn_across_budget=True, crn_across_macroreps=False):
        """Run postreplications at solutions recommended by the solver.

        Parameters
        ----------
        n_postreps : int
            Number of postreplications to take at each recommended solution.
        crn_across_budget : bool, default=True
            True if CRN used for post-replications at solutions recommended at different times,
            otherwise False.
        crn_across_macroreps : bool, default=False
            True if CRN used for post-replications at solutions recommended on different
            macroreplications, otherwise False.
        """
        self.n_postreps = n_postreps
        self.crn_across_budget = crn_across_budget
        self.crn_across_macroreps = crn_across_macroreps
        # Create, initialize, and attach RNGs for model.
        # Stream 0: reserved for post-replications.
        # Skip over first set of substreams dedicated for sampling x0 and x*.
        baseline_rngs = [MRG32k3a(s_ss_sss_index=[0, self.problem.model.n_rngs + rng_index, 0]) for rng_index in range(self.problem.model.n_rngs)]
        # Initialize matrix containing
        #     all postreplicates of objective,
        #     for each macroreplication,
        #     for each budget.
        self.all_post_replicates = [[[] for _ in range(len(self.all_intermediate_budgets[mrep]))] for mrep in range(self.n_macroreps)]
        # Simulate intermediate recommended solutions.
        for mrep in range(self.n_macroreps):
            for budget_index in range(len(self.all_intermediate_budgets[mrep])):
                x = self.all_recommended_xs[mrep][budget_index]
                fresh_soln = Solution(x, self.problem)
                fresh_soln.attach_rngs(rng_list=baseline_rngs, copy=False)
                self.problem.simulate(solution=fresh_soln, m=self.n_postreps)
                # Store results
                self.all_post_replicates[mrep][budget_index] = list(fresh_soln.objectives[:fresh_soln.n_reps][:, 0])  # 0 <- assuming only one objective
                if crn_across_budget:
                    # Reset each rng to start of its current substream.
                    for rng in baseline_rngs:
                        rng.reset_substream()
            if crn_across_macroreps:
                # Reset each rng to start of its current substream.
                for rng in baseline_rngs:
                    rng.reset_substream()
            else:
                # Advance each rng to start of
                #     substream = current substream + # of model RNGs.
                for rng in baseline_rngs:
                    for _ in range(self.problem.model.n_rngs):
                        rng.advance_substream()
        # Store estimated objective for each macrorep for each budget.
        self.all_est_objectives = [[np.mean(self.all_post_replicates[mrep][budget_index]) for budget_index in range(len(self.all_intermediate_budgets[mrep]))] for mrep in range(self.n_macroreps)]
        # Save ProblemSolver object to .pickle file.
        self.record_experiment_results()

    def check_postreplicate(self):
        """Check if the experiment has been postreplicated.

        Returns
        -------
        postreplicated : bool
            True if the experiment has been postreplicated, otherwise False.
        """
        if getattr(self, "all_est_objectives", None) is None:
            postreplicated = False
        else:
            postreplicated = True
        return postreplicated

    def check_postnormalize(self):
        """Check if the experiment has been postnormalized.

        Returns
        -------
        postnormalized : bool
            True if the experiment has been postnormalized, otherwise False.
        """
        if getattr(self, "n_postreps_init_opt", None) is None:
            postnormalized = False
        else:
            postnormalized = True
        return postnormalized

    def bootstrap_sample(self, bootstrap_rng, normalize=True):
        """Generate a bootstrap sample of estimated objective curves
        or estimated progress curves.

        Parameters
        ----------
        bootstrap_rng : ``rng.MRG32k3a``
            Random number generator to use for bootstrapping.
        normalize : bool, default=True
            True if progress curves are to be normalized w.r.t.
            optimality gaps, otherwise False.

        Returns
        -------
        bootstrap_curves : list [``experiment_base.Curve``]
            Bootstrapped estimated objective curves or estimated progress
            curves of all solutions from all bootstrapped macroreplications.
        """
        bootstrap_curves = []
        # Uniformly resample M macroreplications (with replacement) from 0, 1, ..., M-1.
        # Subsubstream 0: reserved for this outer-level bootstrapping.
        bs_mrep_idxs = bootstrap_rng.choices(range(self.n_macroreps), k=self.n_macroreps)
        # Advance RNG subsubstream to prepare for inner-level bootstrapping.
        bootstrap_rng.advance_subsubstream()
        # Subsubstream 1: reserved for bootstrapping at x0 and x*.
        # Bootstrap sample post-replicates at common x0.
        # Uniformly resample L postreps (with replacement) from 0, 1, ..., L-1.
        bs_postrep_idxs = bootstrap_rng.choices(range(self.n_postreps_init_opt), k=self.n_postreps_init_opt)
        # Compute the mean of the resampled postreplications.
        bs_initial_obj_val = np.mean([self.x0_postreps[postrep] for postrep in bs_postrep_idxs])
        # Reset subsubstream if using CRN across budgets.
        # This means the same postreplication indices will be used for resampling at x0 and x*.
        if self.crn_across_init_opt:
            bootstrap_rng.reset_subsubstream()
        # Bootstrap sample postreplicates at reference optimal solution x*.
        # Uniformly resample L postreps (with replacement) from 0, 1, ..., L.
        bs_postrep_idxs = bootstrap_rng.choices(range(self.n_postreps_init_opt), k=self.n_postreps_init_opt)
        # Compute the mean of the resampled postreplications.
        bs_optimal_obj_val = np.mean([self.xstar_postreps[postrep] for postrep in bs_postrep_idxs])
        # Compute initial optimality gap.
        bs_initial_opt_gap = bs_initial_obj_val - bs_optimal_obj_val
        # Advance RNG subsubstream to prepare for inner-level bootstrapping.
        # Will now be at start of subsubstream 2.
        bootstrap_rng.advance_subsubstream()
        # Bootstrap within each bootstrapped macroreplication.
        # Option 1: Simpler (default) CRN scheme, which makes for faster code.
        if self.crn_across_budget and not self.crn_across_macroreps:
            for idx in range(self.n_macroreps):
                mrep = bs_mrep_idxs[idx]
                # Inner-level bootstrapping over intermediate recommended solutions.
                est_objectives = []
                # Same postreplication indices for all intermediate budgets on
                # a given macroreplciation.
                bs_postrep_idxs = bootstrap_rng.choices(range(self.n_postreps), k=self.n_postreps)
                for budget in range(len(self.all_intermediate_budgets[mrep])):
                    # If solution is x0...
                    if self.all_recommended_xs[mrep][budget] == self.x0:
                        est_objectives.append(bs_initial_obj_val)
                    # ...else if solution is x*...
                    elif self.all_recommended_xs[mrep][budget] == self.xstar:
                        est_objectives.append(bs_optimal_obj_val)
                    # ... else solution other than x0 or x*.
                    else:
                        # Compute the mean of the resampled postreplications.
                        est_objectives.append(np.mean([self.all_post_replicates[mrep][budget][postrep] for postrep in bs_postrep_idxs]))
                # Record objective or progress curve.
                if normalize:
                    frac_intermediate_budgets = [budget / self.problem.factors["budget"] for budget in self.all_intermediate_budgets[mrep]]
                    norm_est_objectives = [(est_objective - bs_optimal_obj_val) / bs_initial_opt_gap for est_objective in est_objectives]
                    new_progress_curve = Curve(x_vals=frac_intermediate_budgets, y_vals=norm_est_objectives)
                    bootstrap_curves.append(new_progress_curve)
                else:
                    new_objective_curve = Curve(x_vals=self.all_intermediate_budgets[mrep], y_vals=est_objectives)
                    bootstrap_curves.append(new_objective_curve)
        # Option 2: Non-default CRN behavior.
        else:
            for idx in range(self.n_macroreps):
                mrep = bs_mrep_idxs[idx]
                # Inner-level bootstrapping over intermediate recommended solutions.
                est_objectives = []
                for budget in range(len(self.all_intermediate_budgets[mrep])):
                    # If solution is x0...
                    if self.all_recommended_xs[mrep][budget] == self.x0:
                        est_objectives.append(bs_initial_obj_val)
                    # ...else if solution is x*...
                    elif self.all_recommended_xs[mrep][budget] == self.xstar:
                        est_objectives.append(bs_optimal_obj_val)
                    # ... else solution other than x0 or x*.
                    else:
                        # Uniformly resample N postreps (with replacement) from 0, 1, ..., N-1.
                        bs_postrep_idxs = bootstrap_rng.choices(range(self.n_postreps), k=self.n_postreps)
                        # Compute the mean of the resampled postreplications.
                        est_objectives.append(np.mean([self.all_post_replicates[mrep][budget][postrep] for postrep in bs_postrep_idxs]))
                        # Reset subsubstream if using CRN across budgets.
                        if self.crn_across_budget:
                            bootstrap_rng.reset_subsubstream()
                # If using CRN across macroreplications...
                if self.crn_across_macroreps:
                    # ...reset subsubstreams...
                    bootstrap_rng.reset_subsubstream()
                # ...else if not using CRN across macrorep...
                else:
                    # ...advance subsubstream.
                    bootstrap_rng.advance_subsubstream()
                # Record objective or progress curve.
                if normalize:
                    frac_intermediate_budgets = [budget / self.problem.factors["budget"] for budget in self.all_intermediate_budgets[mrep]]
                    norm_est_objectives = [(est_objective - bs_optimal_obj_val) / bs_initial_opt_gap for est_objective in est_objectives]
                    new_progress_curve = Curve(x_vals=frac_intermediate_budgets, y_vals=norm_est_objectives)
                    bootstrap_curves.append(new_progress_curve)
                else:
                    new_objective_curve = Curve(x_vals=self.all_intermediate_budgets[mrep], y_vals=est_objectives)
                    bootstrap_curves.append(new_objective_curve)
        return bootstrap_curves

    def clear_run(self):
        """Delete results from ``run()`` method and any downstream results.
        """
        attributes = ["n_macroreps",
                      "all_recommended_xs",
                      "all_intermediate_budgets"]
        for attribute in attributes:
            try:
                delattr(self, attribute)
            except Exception:
                pass
        self.clear_postreplicate()

    def clear_postreplicate(self):
        """Delete results from ``post_replicate()`` method and any downstream results.
        """
        attributes = ["n_postreps",
                      "crn_across_budget",
                      "crn_across_macroreps",
                      "all_post_replicates",
                      "all_est_objectives"]
        for attribute in attributes:
            try:
                delattr(self, attribute)
            except Exception:
                pass
        self.clear_postnorm()

    def clear_postnorm(self):
        """Delete results from ``post_normalize()`` associated with experiment.
        """
        attributes = ["n_postreps_init_opt",
                      "crn_across_init_opt",
                      "x0",
                      "x0_postreps",
                      "xstar",
                      "xstar_postreps",
                      "objective_curves",
                      "progress_curves"
                      ]
        for attribute in attributes:
            try:
                delattr(self, attribute)
            except Exception:
                pass

    def record_experiment_results(self):
        """Save ``experiment_base.ProblemSolver`` object to .pickle file.
        """
        with open(self.file_name_path, "wb") as file:
            pickle.dump(self, file, pickle.HIGHEST_PROTOCOL)


def trim_solver_results(problem, recommended_solns, intermediate_budgets):
    """Trim solutions recommended by solver after problem's max budget.

    Parameters
    ----------
    problem : ``base.Problem``
        Problem object on which the solver was run.
    recommended_solutions : list [``base.Solution``]
        Solutions recommended by the solver.
    intermediate_budgets : list [int]
        Intermediate budgets at which solver recommended different solutions.
    """
    # Remove solutions corresponding to intermediate budgets exceeding max budget.
    invalid_idxs = [idx for idx, element in enumerate(intermediate_budgets) if element > problem.factors["budget"]]
    for invalid_idx in sorted(invalid_idxs, reverse=True):
        del recommended_solns[invalid_idx]
        del intermediate_budgets[invalid_idx]
    # If no solution is recommended at the final budget,
    # re-recommend the latest recommended solution.
    # (Necessary for clean plotting of progress curves.)
    if intermediate_budgets[-1] < problem.factors["budget"]:
        recommended_solns.append(recommended_solns[-1])
        intermediate_budgets.append(problem.factors["budget"])
    return recommended_solns, intermediate_budgets


def read_experiment_results(file_name_path):
    """Read in ``experiment_base.ProblemSolver`` object from .pickle file.

    Parameters
    ----------
    file_name_path : str
        Path of .pickle file for reading ``experiment_base.ProblemSolver`` object.

    Returns
    -------
    experiment : ``experiment_base.ProblemSolver``
        Problem-solver pair that has been run or has been post-processed.
    """
    with open(file_name_path, "rb") as file:
        experiment = pickle.load(file)
    return experiment


def post_normalize(experiments, n_postreps_init_opt, crn_across_init_opt=True, proxy_init_val=None, proxy_opt_val=None, proxy_opt_x=None):
    """Construct objective curves and (normalized) progress curves
    for a collection of experiments on a given problem.

    Parameters
    ----------
    experiments : list [``experiment_base.ProblemSolver``]
        Problem-solver pairs of different solvers on a common problem.
    n_postreps_init_opt : int
        Number of postreplications to take at initial x0 and optimal x*.
    crn_across_init_opt : bool, default=True
        True if CRN used for post-replications at solutions x0 and x*, otherwise False.
    proxy_init_val : float, optional
        Known objective function value of initial solution.
    proxy_opt_val : float, optional
        Proxy for or bound on optimal objective function value.
    proxy_opt_x : tuple, optional
        Proxy for optimal solution.
    """
    # Check that all experiments have the same problem and same
    # post-experimental setup.
    ref_experiment = experiments[0]
    for experiment in experiments:
        # Check if problems are the same.
        if experiment.problem != ref_experiment.problem:
            print("At least two experiments have different problem instances.")
        # Check if experiments have common number of macroreps.
        if experiment.n_macroreps != ref_experiment.n_macroreps:
            print("At least two experiments have different numbers of macro-replications.")
        # Check if experiment has been post-replicated and with common number of postreps.
        if getattr(experiment, "n_postreps", None) is None:
            print(f"The experiment of {experiment.solver.name} on {experiment.problem.name} has not been post-replicated.")
        elif getattr(experiment, "n_postreps", None) != getattr(ref_experiment, "n_postreps", None):
            print("At least two experiments have different numbers of post-replications.")
            print("Estimation of optimal solution x* may be based on different numbers of post-replications.")
    # Take post-replications at common x0.
    # Create, initialize, and attach RNGs for model.
        # Stream 0: reserved for post-replications.
    baseline_rngs = [MRG32k3a(s_ss_sss_index=[0, rng_index, 0]) for rng_index in range(experiment.problem.model.n_rngs)]
    x0 = ref_experiment.problem.factors["initial_solution"]
    if proxy_init_val is not None:
        x0_postreps = [proxy_init_val] * n_postreps_init_opt
    else:
        initial_soln = Solution(x0, ref_experiment.problem)
        initial_soln.attach_rngs(rng_list=baseline_rngs, copy=False)
        ref_experiment.problem.simulate(solution=initial_soln, m=n_postreps_init_opt)
        x0_postreps = list(initial_soln.objectives[:n_postreps_init_opt][:, 0])  # 0 <- assuming only one objective
    if crn_across_init_opt:
        # Reset each rng to start of its current substream.
        for rng in baseline_rngs:
            rng.reset_substream()
    # Determine (proxy for) optimal solution and/or (proxy for) its
    # objective function value. If deterministic (proxy for) f(x*),
    # create duplicate post-replicates to facilitate later bootstrapping.
    # If proxy for f(x*) is specified...
    if proxy_opt_val is not None:
        xstar = None
        xstar_postreps = [proxy_opt_val] * n_postreps_init_opt
    # ...else if proxy for x* is specified...
    elif proxy_opt_x is not None:
        xstar = proxy_opt_x
        # Take post-replications at xstar.
        opt_soln = Solution(xstar, ref_experiment.problem)
        opt_soln.attach_rngs(rng_list=baseline_rngs, copy=False)
        ref_experiment.problem.simulate(solution=opt_soln, m=n_postreps_init_opt)
        xstar_postreps = list(opt_soln.objectives[:n_postreps_init_opt][:, 0])  # 0 <- assuming only one objective
    # ...else if f(x*) is known...
    elif ref_experiment.problem.optimal_value is not None:
        xstar = None
        xstar_postreps = [ref_experiment.problem.optimal_value] * n_postreps_init_opt
    # ...else if x* is known...
    elif ref_experiment.problem.optimal_solution is not None:
        xstar = ref_experiment.problem.optimal_solution
        # Take post-replications at xstar.
        opt_soln = Solution(xstar, ref_experiment.problem)
        opt_soln.attach_rngs(rng_list=baseline_rngs, copy=False)
        ref_experiment.problem.simulate(solution=opt_soln, m=n_postreps_init_opt)
        xstar_postreps = list(opt_soln.objectives[:n_postreps_init_opt][:, 0])  # 0 <- assuming only one objective
    # ...else determine x* empirically as estimated best solution
    # found by any solver on any macroreplication.
    else:
        # TO DO: Simplify this block of code.
        best_est_objectives = np.zeros(len(experiments))
        for experiment_idx in range(len(experiments)):
            experiment = experiments[experiment_idx]
            exp_best_est_objectives = np.zeros(experiment.n_macroreps)
            for mrep in range(experiment.n_macroreps):
                exp_best_est_objectives[mrep] = np.max(experiment.problem.minmax[0] * np.array(experiment.all_est_objectives[mrep]))
            best_est_objectives[experiment_idx] = np.max(exp_best_est_objectives)
        best_experiment_idx = np.argmax(best_est_objectives)
        best_experiment = experiments[best_experiment_idx]
        best_exp_best_est_objectives = np.zeros(experiment.n_macroreps)
        for mrep in range(best_experiment.n_macroreps):
            best_exp_best_est_objectives[mrep] = np.max(best_experiment.problem.minmax[0] * np.array(best_experiment.all_est_objectives[mrep]))
        best_mrep = np.argmax(best_exp_best_est_objectives)
        best_budget_idx = np.argmax(experiment.problem.minmax[0] * np.array(best_experiment.all_est_objectives[best_mrep]))
        xstar = best_experiment.all_recommended_xs[best_mrep][best_budget_idx]
        # Take post-replications at x*.
        opt_soln = Solution(xstar, ref_experiment.problem)
        opt_soln.attach_rngs(rng_list=baseline_rngs, copy=False)
        ref_experiment.problem.simulate(solution=opt_soln, m=n_postreps_init_opt)
        xstar_postreps = list(opt_soln.objectives[:n_postreps_init_opt][:, 0])  # 0 <- assuming only one objective
    # Compute signed initial optimality gap = f(x0) - f(x*).
    initial_obj_val = np.mean(x0_postreps)
    opt_obj_val = np.mean(xstar_postreps)
    initial_opt_gap = initial_obj_val - opt_obj_val
    # Store x0 and x* info and compute progress curves for each ProblemSolver.
    for experiment in experiments:
        # DOUBLE-CHECK FOR SHALLOW COPY ISSUES.
        experiment.n_postreps_init_opt = n_postreps_init_opt
        experiment.crn_across_init_opt = crn_across_init_opt
        experiment.x0 = x0
        experiment.x0_postreps = x0_postreps
        experiment.xstar = xstar
        experiment.xstar_postreps = xstar_postreps
        # Construct objective and progress curves.
        experiment.objective_curves = []
        experiment.progress_curves = []
        for mrep in range(experiment.n_macroreps):
            est_objectives = []
            # Substitute estimates at x0 and x* (based on N postreplicates)
            # with new estimates (based on L postreplicates).
            for budget in range(len(experiment.all_intermediate_budgets[mrep])):
                if experiment.all_recommended_xs[mrep][budget] == x0:
                    est_objectives.append(np.mean(x0_postreps))
                elif experiment.all_recommended_xs[mrep][budget] == xstar:
                    est_objectives.append(np.mean(xstar_postreps))
                else:
                    est_objectives.append(experiment.all_est_objectives[mrep][budget])
            experiment.objective_curves.append(Curve(x_vals=experiment.all_intermediate_budgets[mrep], y_vals=est_objectives))
            # Normalize by initial optimality gap.
            norm_est_objectives = [(est_objective - opt_obj_val) / initial_opt_gap for est_objective in est_objectives]
            frac_intermediate_budgets = [budget / experiment.problem.factors["budget"] for budget in experiment.all_intermediate_budgets[mrep]]
            experiment.progress_curves.append(Curve(x_vals=frac_intermediate_budgets, y_vals=norm_est_objectives))
        # Save ProblemSolver object to .pickle file.
        experiment.record_experiment_results()


def bootstrap_sample_all(experiments, bootstrap_rng, normalize=True):
    """Generate bootstrap samples of estimated progress curves (normalized
    and unnormalized) from a set of experiments.

    Parameters
    ----------
    experiments : list [list [``experiment_base.ProblemSolver``]]
        Problem-solver pairs of different solvers and/or problems.
    bootstrap_rng : ``rng.MRG32k3a``
        Random number generator to use for bootstrapping.
    normalize : bool, default=True
        True if progress curves are to be normalized w.r.t. optimality gaps,
        otherwise False.

    Returns
    -------
    bootstrap_curves : list [list [list [``experiment_base.Curve``]]]
        Bootstrapped estimated objective curves or estimated progress curves
        of all solutions from all macroreplications.
    """
    n_solvers = len(experiments)
    n_problems = len(experiments[0])
    bootstrap_curves = [[[] for _ in range(n_problems)] for _ in range(n_solvers)]
    # Obtain a bootstrap sample from each experiment.
    for solver_idx in range(n_solvers):
        for problem_idx in range(n_problems):
            experiment = experiments[solver_idx][problem_idx]
            bootstrap_curves[solver_idx][problem_idx] = experiment.bootstrap_sample(bootstrap_rng, normalize)
            # Reset substream for next solver-problem pair.
            bootstrap_rng.reset_substream()
    # Advance substream of random number generator to prepare for next bootstrap sample.
    bootstrap_rng.advance_substream()
    return bootstrap_curves


def bootstrap_procedure(experiments, n_bootstraps, conf_level, plot_type, beta=None, solve_tol=None, estimator=None, normalize=True):
    """Obtain bootstrap sample and compute confidence intervals.

    Parameters
    ----------
    experiments : list [list [``experiment_base.ProblemSolver``]]
        Problem-solver pairs of different solvers and/or problems.
    n_bootstraps : int
        Number of times to generate a bootstrap sample of estimated progress curves.
    conf_level : float
        Confidence level for confidence intervals, i.e., 1-gamma; in (0, 1).
    plot_type : str
        String indicating which type of plot to produce:
            "mean" : estimated mean progress curve;
            "quantile" : estimated beta quantile progress curve;
            "area_mean" : mean of area under progress curve;
            "area_std_dev" : standard deviation of area under progress curve;
            "solve_time_quantile" : beta quantile of solve time;
            "solve_time_cdf" : cdf of solve time;
            "cdf_solvability" : cdf solvability profile;
            "quantile_solvability" : quantile solvability profile;
            "diff_cdf_solvability" : difference of cdf solvability profiles;
            "diff_quantile_solvability" : difference of quantile solvability profiles.
    beta : float, optional
        Quantile to plot, e.g., beta quantile; in (0, 1).
    solve_tol : float, optional
        Relative optimality gap definining when a problem is solved; in (0, 1].
    estimator : float or ``experiment_base.Curve``, optional
        Main estimator, e.g., mean convergence curve from an experiment.
    normalize : bool, default=True
        True if progress curves are to be normalized w.r.t. optimality gaps,
        otherwise False.

    Returns
    -------
    bs_CI_lower_bounds, bs_CI_upper_bounds = float or ``experiment_base.Curve``
        Lower and upper bound(s) of bootstrap CI(s), as floats or curves.
    """
    # Create random number generator for bootstrap sampling.
    # Stream 1 dedicated for bootstrapping.
    bootstrap_rng = MRG32k3a(s_ss_sss_index=[1, 0, 0])
    # Obtain n_bootstrap replications.
    bootstrap_replications = []
    for bs_index in range(n_bootstraps):
        # Generate bootstrap sample of estimated objective/progress curves.
        bootstrap_curves = bootstrap_sample_all(experiments, bootstrap_rng=bootstrap_rng, normalize=normalize)
        # Apply the functional of the bootstrap sample.
        bootstrap_replications.append(functional_of_curves(bootstrap_curves, plot_type, beta=beta, solve_tol=solve_tol))
    # Distinguish cases where functional returns a scalar vs a curve.
    if plot_type in {"area_mean", "area_std_dev", "solve_time_quantile"}:
        # Functional returns a scalar.
        bs_CI_lower_bounds, bs_CI_upper_bounds = compute_bootstrap_CI(bootstrap_replications,
                                                                      conf_level=conf_level,
                                                                      bias_correction=True,
                                                                      overall_estimator=estimator
                                                                      )
    elif plot_type in {"mean", "quantile", "solve_time_cdf", "cdf_solvability", "quantile_solvability", "diff_cdf_solvability", "diff_quantile_solvability"}:
        # Functional returns a curve.
        unique_budgets = list(np.unique([budget for curve in bootstrap_replications for budget in curve.x_vals]))
        bs_CI_lbs = []
        bs_CI_ubs = []
        for budget in unique_budgets:
            bootstrap_subreplications = [curve.lookup(x=budget) for curve in bootstrap_replications]
            sub_estimator = estimator.lookup(x=budget)
            bs_CI_lower_bound, bs_CI_upper_bound = compute_bootstrap_CI(bootstrap_subreplications,
                                                                        conf_level=conf_level,
                                                                        bias_correction=True,
                                                                        overall_estimator=sub_estimator
                                                                        )
            bs_CI_lbs.append(bs_CI_lower_bound)
            bs_CI_ubs.append(bs_CI_upper_bound)
        bs_CI_lower_bounds = Curve(x_vals=unique_budgets, y_vals=bs_CI_lbs)
        bs_CI_upper_bounds = Curve(x_vals=unique_budgets, y_vals=bs_CI_ubs)
    return bs_CI_lower_bounds, bs_CI_upper_bounds


def functional_of_curves(bootstrap_curves, plot_type, beta=0.5, solve_tol=0.1):
    """Compute a functional of the bootstrapped objective/progress curves.

    Parameters
    ----------
    bootstrap_curves : list [list [list [``experiment_base.Curve``]]]
        Bootstrapped estimated objective curves or estimated progress curves
        of all solutions from all macroreplications.
    plot_type : str
        String indicating which type of plot to produce:
            "mean" : estimated mean progress curve;
            "quantile" : estimated beta quantile progress curve;
            "area_mean" : mean of area under progress curve;
            "area_std_dev" : standard deviation of area under progress curve;
            "solve_time_quantile" : beta quantile of solve time;
            "solve_time_cdf" : cdf of solve time;
            "cdf_solvability" : cdf solvability profile;
            "quantile_solvability" : quantile solvability profile;
            "diff_cdf_solvability" : difference of cdf solvability profiles;
            "diff_quantile_solvability" : difference of quantile solvability profiles;
    beta : float, default=0.5
        Quantile to plot, e.g., beta quantile; in (0, 1).
    solve_tol : float, default=0.1
        Relative optimality gap definining when a problem is solved; in (0, 1].

    Returns
    -------
    functional : list
        Functional of bootstrapped curves, e.g, mean progress curves,
        mean area under progress curve, quantile of crossing time, etc.
    """
    if plot_type == "mean":
        # Single experiment --> returns a curve.
        functional = mean_of_curves(bootstrap_curves[0][0])
    elif plot_type == "quantile":
        # Single experiment --> returns a curve.
        functional = quantile_of_curves(bootstrap_curves[0][0], beta=beta)
    elif plot_type == "area_mean":
        # Single experiment --> returns a scalar.
        functional = np.mean([curve.compute_area_under_curve() for curve in bootstrap_curves[0][0]])
    elif plot_type == "area_std_dev":
        # Single experiment --> returns a scalar.
        functional = np.std([curve.compute_area_under_curve() for curve in bootstrap_curves[0][0]], ddof=1)
    elif plot_type == "solve_time_quantile":
        # Single experiment --> returns a scalar
        functional = np.quantile([curve.compute_crossing_time(threshold=solve_tol) for curve in bootstrap_curves[0][0]], q=beta)
    elif plot_type == "solve_time_cdf":
        # Single experiment --> returns a curve.
        functional = cdf_of_curves_crossing_times(bootstrap_curves[0][0], threshold=solve_tol)
    elif plot_type == "cdf_solvability":
        # One solver, multiple problems --> returns a curve.
        functional = mean_of_curves([cdf_of_curves_crossing_times(curves=progress_curves, threshold=solve_tol) for progress_curves in bootstrap_curves[0]])
    elif plot_type == "quantile_solvability":
        # One solver, multiple problems --> returns a curve.
        functional = mean_of_curves([quantile_cross_jump(curves=progress_curves, threshold=solve_tol, beta=beta) for progress_curves in bootstrap_curves[0]])
    elif plot_type == "diff_cdf_solvability":
        # Two solvers, multiple problems --> returns a curve.
        solvability_profile_1 = mean_of_curves([cdf_of_curves_crossing_times(curves=progress_curves, threshold=solve_tol) for progress_curves in bootstrap_curves[0]])
        solvability_profile_2 = mean_of_curves([cdf_of_curves_crossing_times(curves=progress_curves, threshold=solve_tol) for progress_curves in bootstrap_curves[1]])
        functional = difference_of_curves(solvability_profile_1, solvability_profile_2)
    elif plot_type == "diff_quantile_solvability":
        # Two solvers, multiple problems --> returns a curve.
        solvability_profile_1 = mean_of_curves([quantile_cross_jump(curves=progress_curves, threshold=solve_tol, beta=beta) for progress_curves in bootstrap_curves[0]])
        solvability_profile_2 = mean_of_curves([quantile_cross_jump(curves=progress_curves, threshold=solve_tol, beta=beta) for progress_curves in bootstrap_curves[1]])
        functional = difference_of_curves(solvability_profile_1, solvability_profile_2)
    else:
        print("Not a valid plot type.")
    return functional


def compute_bootstrap_CI(observations, conf_level, bias_correction=True, overall_estimator=None):
    """Construct a bootstrap confidence interval for an estimator.

    Parameters
    ----------
    observations : list
        Estimators from all bootstrap instances.
    conf_level : float
        Confidence level for confidence intervals, i.e., 1-gamma; in (0, 1).
    bias_correction : bool, default=True
        True if bias-corrected bootstrap CIs (via percentile method) are to be used,
        otherwise False.
    overall estimator : float, optional
        Estimator to compute bootstrap confidence interval of;
        required for bias corrected CI.

    Returns
    -------
    bs_CI_lower_bound : float
        Lower bound of bootstrap CI.
    bs_CI_upper_bound : float
        Upper bound of bootstrap CI.
    """
    # Compute bootstrapping confidence interval via percentile method.
    # See Efron (1981) "Nonparameteric Standard Errors and Confidence Intervals."
    if bias_correction:
        if overall_estimator is None:
            print("Estimator required to compute bias-corrected CIs.")
        # For biased-corrected CIs, see equation (4.4) on page 146.
        z0 = norm.ppf(np.mean([obs < overall_estimator for obs in observations]))
        zconflvl = norm.ppf(conf_level)
        q_lower = norm.cdf(2 * z0 - zconflvl)
        q_upper = norm.cdf(2 * z0 + zconflvl)
    else:
        # For uncorrected CIs, see equation (4.3) on page 146.
        q_lower = (1 - conf_level) / 2
        q_upper = 1 - (1 - conf_level) / 2
    bs_CI_lower_bound = np.quantile(observations, q=q_lower)
    bs_CI_upper_bound = np.quantile(observations, q=q_upper)
    return bs_CI_lower_bound, bs_CI_upper_bound


def plot_bootstrap_CIs(bs_CI_lower_bounds, bs_CI_upper_bounds, color_str="C0"):
    """Plot bootstrap confidence intervals.

    Parameters
    ----------
    bs_CI_lower_bounds, bs_CI_upper_bounds : ``experiment_base.Curve``
        Lower and upper bounds of bootstrap CIs, as curves.
    color_str : str, default="C0"
        String indicating line color, e.g., "C0", "C1", etc.
    """
    bs_CI_lower_bounds.plot(color_str=color_str, curve_type="conf_bound")
    bs_CI_upper_bounds.plot(color_str=color_str, curve_type="conf_bound")
    # Shade space between curves.
    # Convert to full curves to get piecewise-constant shaded areas.
    plt.fill_between(x=bs_CI_lower_bounds.curve_to_full_curve().x_vals,
                     y1=bs_CI_lower_bounds.curve_to_full_curve().y_vals,
                     y2=bs_CI_upper_bounds.curve_to_full_curve().y_vals,
                     color=color_str,
                     alpha=0.2
                     )


def report_max_halfwidth(curve_pairs, normalize, conf_level, difference=False,):
    """Compute and print caption for max halfwidth of one or more bootstrap CI curves.

    Parameters
    ----------
    curve_pairs : list [list [``experiment_base.Curve``]]
        List of paired bootstrap CI curves.
    normalize : bool
        True if progress curves are to be normalized w.r.t. optimality gaps,
        otherwise False.
    conf_level : float
        Confidence level for confidence intervals, i.e., 1-gamma; in (0, 1).
    difference : bool
        True if the plot is for difference profiles, otherwise False.
    """
    # Compute max halfwidth of bootstrap confidence intervals.
    min_lower_bound = np.inf
    max_upper_bound = -np.inf
    max_halfwidths = []
    for curve_pair in curve_pairs:
        min_lower_bound = min(min_lower_bound, min(curve_pair[0].y_vals))
        max_upper_bound = max(max_upper_bound, max(curve_pair[1].y_vals))
        max_halfwidths.append(0.5 * max_difference_of_curves(curve_pair[1], curve_pair[0]))
    max_halfwidth = max(max_halfwidths)
    # Print caption about max halfwidth.
    if normalize:
        if difference:
            xloc = 0.05
            yloc = -1.35
        else:
            xloc = 0.05
            yloc = -0.35
    else:
        # xloc = 0.05 * budget of the problem
        xloc = 0.05 * curve_pairs[0][0].x_vals[-1]
        yloc = min_lower_bound - 0.25 * (max_upper_bound - min_lower_bound)
    txt = f"The max halfwidth of the bootstrap {round(conf_level * 100)}% CIs is {round(max_halfwidth, 2)}."
    plt.text(x=xloc, y=yloc, s=txt)


def check_common_problem_and_reference(experiments):
    """Check if a collection of experiments have the same problem, x0, and x*.

    Parameters
    ----------
    experiments : list [``experiment_base.ProblemSolver``]
        Problem-solver pairs of different solvers on a common problem.
    """
    ref_experiment = experiments[0]
    for experiment in experiments:
        if experiment.problem != ref_experiment.problem:
            print("At least two experiments have different problem instances.")
        if experiment.x0 != ref_experiment.x0:
            print("At least two experiments have different starting solutions.")
        if experiment.xstar != ref_experiment.xstar:
            print("At least two experiments have different optimal solutions.")


def plot_progress_curves(experiments, plot_type, beta=0.50, normalize=True, all_in_one=True, n_bootstraps=100, conf_level=0.95, plot_CIs=True, print_max_hw=True):
    """Plot individual or aggregate progress curves for one or more solvers
    on a single problem.

    Parameters
    ----------
    experiments : list [``experiment_base.ProblemSolver``]
        Problem-solver pairs of different solvers on a common problem.
    plot_type : str
        String indicating which type of plot to produce:
            "all" : all estimated progress curves;
            "mean" : estimated mean progress curve;
            "quantile" : estimated beta quantile progress curve.
    beta : float, default=0.50
        Quantile to plot, e.g., beta quantile; in (0, 1).
    normalize : bool, default=True
        True if progress curves are to be normalized w.r.t. optimality gaps,
        otherwise False.
    all_in_one : bool, default=True
        True if curves are to be plotted together, otherwise False.
    n_bootstraps : int, default=100
        Number of bootstrap samples.
    conf_level : float
        Confidence level for confidence intervals, i.e., 1-gamma; in (0, 1).
    plot_CIs : bool, default=True
        True if bootstrapping confidence intervals are to be plotted, otherwise False.
    print_max_hw : bool, default=True
        True if caption with max half-width is to be printed, otherwise False.

    Returns
    -------
    file_list : list [str]
        List compiling path names for plots produced.
    """
    # Check if problems are the same with the same x0 and x*.
    check_common_problem_and_reference(experiments)
    file_list = []
    # Set up plot.
    n_experiments = len(experiments)
    print("all_in_one", all_in_one)
    if all_in_one:
        ref_experiment = experiments[0]
        setup_plot(plot_type=plot_type,
                   solver_name="SOLVER SET",
                   problem_name=ref_experiment.problem.name,
                   normalize=normalize,
                   budget=ref_experiment.problem.factors["budget"],
                   beta=beta
                   )
        solver_curve_handles = []
        if print_max_hw:
            curve_pairs = []
        for exp_idx in range(n_experiments):
            experiment = experiments[exp_idx]
            color_str = "C" + str(exp_idx)
            if plot_type == "all":
                # Plot all estimated progress curves.
                if normalize:
                    handle = experiment.progress_curves[0].plot(color_str=color_str)
                    for curve in experiment.progress_curves[1:]:
                        curve.plot(color_str=color_str)
                else:
                    handle = experiment.objective_curves[0].plot(color_str=color_str)
                    for curve in experiment.objective_curves[1:]:
                        curve.plot(color_str=color_str)
            elif plot_type == "mean":
                # Plot estimated mean progress curve.
                if normalize:
                    estimator = mean_of_curves(experiment.progress_curves)
                else:
                    estimator = mean_of_curves(experiment.objective_curves)
                handle = estimator.plot(color_str=color_str)
            elif plot_type == "quantile":
                # Plot estimated beta-quantile progress curve.
                if normalize:
                    estimator = quantile_of_curves(experiment.progress_curves, beta)
                else:
                    estimator = quantile_of_curves(experiment.objective_curves, beta)
                handle = estimator.plot(color_str=color_str)
            else:
                print("Not a valid plot type.")
            solver_curve_handles.append(handle)
            if (plot_CIs or print_max_hw) and plot_type != "all":
                # Note: "experiments" needs to be a list of list of ProblemSolver objects.
                bs_CI_lb_curve, bs_CI_ub_curve = bootstrap_procedure(experiments=[[experiment]],
                                                                     n_bootstraps=n_bootstraps,
                                                                     conf_level=conf_level,
                                                                     plot_type=plot_type,
                                                                     beta=beta,
                                                                     estimator=estimator,
                                                                     normalize=normalize
                                                                     )
                if plot_CIs:
                    plot_bootstrap_CIs(bs_CI_lb_curve, bs_CI_ub_curve, color_str=color_str)
                if print_max_hw:
                    curve_pairs.append([bs_CI_lb_curve, bs_CI_ub_curve])
        plt.legend(handles=solver_curve_handles, labels=[experiment.solver.name for experiment in experiments], loc="upper right")
        if print_max_hw and plot_type != "all":
            report_max_halfwidth(curve_pairs=curve_pairs, normalize=normalize, conf_level=conf_level)
        file_list.append(save_plot(solver_name="SOLVER SET",
                                   problem_name=ref_experiment.problem.name,
                                   plot_type=plot_type,
                                   normalize=normalize,
                                   extra=beta
                                   ))
    else:  # Plot separately.
        for experiment in experiments:
            setup_plot(plot_type=plot_type,
                       solver_name=experiment.solver.name,
                       problem_name=experiment.problem.name,
                       normalize=normalize,
                       budget=experiment.problem.factors["budget"],
                       beta=beta
                       )
            if plot_type == "all":
                # Plot all estimated progress curves.
                if normalize:
                    for curve in experiment.progress_curves:
                        curve.plot()
                else:
                    for curve in experiment.objective_curves:
                        curve.plot()
            elif plot_type == "mean":
                # Plot estimated mean progress curve.
                if normalize:
                    estimator = mean_of_curves(experiment.progress_curves)
                else:
                    estimator = mean_of_curves(experiment.objective_curves)
                estimator.plot()
            elif plot_type == "quantile":
                # Plot estimated beta-quantile progress curve.
                if normalize:
                    estimator = quantile_of_curves(experiment.progress_curves, beta)
                else:
                    estimator = quantile_of_curves(experiment.objective_curves, beta)
                estimator.plot()
            else:
                print("Not a valid plot type.")
            if (plot_CIs or print_max_hw) and plot_type != "all":
                # Note: "experiments" needs to be a list of list of ProblemSolvers.
                bs_CI_lb_curve, bs_CI_ub_curve = bootstrap_procedure(experiments=[[experiment]],
                                                                     n_bootstraps=n_bootstraps,
                                                                     conf_level=conf_level,
                                                                     plot_type=plot_type,
                                                                     beta=beta,
                                                                     estimator=estimator,
                                                                     normalize=normalize
                                                                     )
                if plot_CIs:
                    plot_bootstrap_CIs(bs_CI_lb_curve, bs_CI_ub_curve)
                if print_max_hw:
                    report_max_halfwidth(curve_pairs=[[bs_CI_lb_curve, bs_CI_ub_curve]], normalize=normalize, conf_level=conf_level)
            file_list.append(save_plot(solver_name=experiment.solver.name,
                                       problem_name=experiment.problem.name,
                                       plot_type=plot_type,
                                       normalize=normalize,
                                       extra=beta
                                       ))
    return file_list


def plot_solvability_cdfs(experiments, solve_tol=0.1, all_in_one=True, n_bootstraps=100, conf_level=0.95, plot_CIs=True, print_max_hw=True):
    """Plot the solvability cdf for one or more solvers on a single problem.

    Parameters
    ----------
    experiments : list [``experiment_base.ProblemSolver``]
        Problem-solver pairs of different solvers on a common problem.
    solve_tol : float, default=0.1
        Relative optimality gap definining when a problem is solved; in (0, 1].
    all_in_one : bool, default=True
        True if curves are to be plotted together, otherwise False.
    n_bootstraps : int, default=100
        Number of bootstrap samples.
    conf_level : float
        Confidence level for confidence intervals, i.e., 1-gamma; in (0, 1).
    plot_CIs : bool, default=True
        True if bootstrapping confidence intervals are to be plotted, otherwise False.
    print_max_hw : bool, default=True
        True if caption with max half-width is to be printed, otherwise False.

    Returns
    -------
    file_list : list [str]
        List compiling path names for plots produced.
    """
    # Check if problems are the same with the same x0 and x*.
    check_common_problem_and_reference(experiments)
    file_list = []
    # Set up plot.
    n_experiments = len(experiments)
    if all_in_one:
        ref_experiment = experiments[0]
        setup_plot(plot_type="solve_time_cdf",
                   solver_name="SOLVER SET",
                   problem_name=ref_experiment.problem.name,
                   solve_tol=solve_tol
                   )
        solver_curve_handles = []
        if print_max_hw:
            curve_pairs = []
        for exp_idx in range(n_experiments):
            experiment = experiments[exp_idx]
            color_str = "C" + str(exp_idx)
            # Plot cdf of solve times.
            estimator = cdf_of_curves_crossing_times(experiment.progress_curves, threshold=solve_tol)
            handle = estimator.plot(color_str=color_str)
            solver_curve_handles.append(handle)
            if plot_CIs or print_max_hw:
                # Note: "experiments" needs to be a list of list of ProblemSolver objects.
                bs_CI_lb_curve, bs_CI_ub_curve = bootstrap_procedure(experiments=[[experiment]],
                                                                     n_bootstraps=n_bootstraps,
                                                                     conf_level=conf_level,
                                                                     plot_type="solve_time_cdf",
                                                                     solve_tol=solve_tol,
                                                                     estimator=estimator,
                                                                     normalize=True
                                                                     )
                if plot_CIs:
                    plot_bootstrap_CIs(bs_CI_lb_curve, bs_CI_ub_curve, color_str=color_str)
                if print_max_hw:
                    curve_pairs.append([bs_CI_lb_curve, bs_CI_ub_curve])
        plt.legend(handles=solver_curve_handles, labels=[experiment.solver.name for experiment in experiments], loc="lower right")
        if print_max_hw:
            report_max_halfwidth(curve_pairs=curve_pairs, normalize=True, conf_level=conf_level)
        file_list.append(save_plot(solver_name="SOLVER SET",
                                   problem_name=ref_experiment.problem.name,
                                   plot_type="solve_time_cdf",
                                   normalize=True,
                                   extra=solve_tol
                                   ))
    else:  # Plot separately.
        for experiment in experiments:
            setup_plot(plot_type="solve_time_cdf",
                       solver_name=experiment.solver.name,
                       problem_name=experiment.problem.name,
                       solve_tol=solve_tol
                       )
            estimator = cdf_of_curves_crossing_times(experiment.progress_curves, threshold=solve_tol)
            estimator.plot()
            if plot_CIs or print_max_hw:
                # Note: "experiments" needs to be a list of list of Problem-Solver objects.
                bs_CI_lb_curve, bs_CI_ub_curve = bootstrap_procedure(experiments=[[experiment]],
                                                                     n_bootstraps=n_bootstraps,
                                                                     conf_level=conf_level,
                                                                     plot_type="solve_time_cdf",
                                                                     solve_tol=solve_tol,
                                                                     estimator=estimator,
                                                                     normalize=True
                                                                     )
                if plot_CIs:
                    plot_bootstrap_CIs(bs_CI_lb_curve, bs_CI_ub_curve)
                if print_max_hw:
                    report_max_halfwidth(curve_pairs=[[bs_CI_lb_curve, bs_CI_ub_curve]], normalize=True, conf_level=conf_level)
            file_list.append(save_plot(solver_name=experiment.solver.name,
                                       problem_name=experiment.problem.name,
                                       plot_type="solve_time_cdf",
                                       normalize=True,
                                       extra=solve_tol
                                       ))
    return file_list


def plot_area_scatterplots(experiments, all_in_one=True, n_bootstraps=100, conf_level=0.95, plot_CIs=True, print_max_hw=True):
    """Plot a scatter plot of mean and standard deviation of area under progress curves.
    Either one plot for each solver or one plot for all solvers.

    Notes
    -----
    TO DO: Add the capability to compute and print the max halfwidth of
    the bootstrapped CI intervals.

    Parameters
    ----------
    experiments : list [list [``experiment_base.ProblemSolver``]]
        Problem-solver pairs used to produce plots.
    all_in_one : bool, default=True
        True if curves are to be plotted together, otherwise False.
    n_bootstraps : int, default=100
        Number of bootstrap samples.
    conf_level : float
        Confidence level for confidence intervals, i.e., 1-gamma; in (0, 1).
    plot_CIs : bool, default=True
        True if bootstrapping confidence intervals are to be plotted, otherwise False.
    print_max_hw : bool, default=True
        True if caption with max half-width is to be printed, otherwise False.

    Returns
    -------
    file_list : list [str]
        List compiling path names for plots produced.
    """
    file_list = []
    # Set up plot.
    n_solvers = len(experiments)
    n_problems = len(experiments[0])
    if all_in_one:
        marker_list = ["o", "v", "s", "*", "P", "X", "D", "V", ">", "<"]
        setup_plot(plot_type="area",
                   solver_name="SOLVER SET",
                   problem_name="PROBLEM SET"
                   )
        solver_names = [solver_experiments[0].solver.name for solver_experiments in experiments]
        solver_curve_handles = []
        # TO DO: Build up capability to print max half-width.
        if print_max_hw:
            curve_pairs = []
        for solver_idx in range(n_solvers):
            for problem_idx in range(n_problems):
                experiment = experiments[solver_idx][problem_idx]
                color_str = "C" + str(solver_idx)
                marker_str = marker_list[solver_idx % len(marker_list)]  # Cycle through list of marker types.
                # Plot mean and standard deviation of area under progress curve.
                areas = [curve.compute_area_under_curve() for curve in experiment.progress_curves]
                mean_estimator = np.mean(areas)
                std_dev_estimator = np.std(areas, ddof=1)
                if plot_CIs:
                    # Note: "experiments" needs to be a list of list of ProblemSolver objects.
                    mean_bs_CI_lb, mean_bs_CI_ub = bootstrap_procedure(experiments=[[experiment]],
                                                                       n_bootstraps=n_bootstraps,
                                                                       conf_level=conf_level,
                                                                       plot_type="area_mean",
                                                                       estimator=mean_estimator,
                                                                       normalize=True
                                                                       )
                    std_dev_bs_CI_lb, std_dev_bs_CI_ub = bootstrap_procedure(experiments=[[experiment]],
                                                                             n_bootstraps=n_bootstraps,
                                                                             conf_level=conf_level,
                                                                             plot_type="area_std_dev",
                                                                             estimator=std_dev_estimator,
                                                                             normalize=True
                                                                             )
                    # if print_max_hw:
                    #     curve_pairs.append([bs_CI_lb_curve, bs_CI_ub_curve])
                    x_err = [[mean_estimator - mean_bs_CI_lb], [mean_bs_CI_ub - mean_estimator]]
                    y_err = [[std_dev_estimator - std_dev_bs_CI_lb], [std_dev_bs_CI_ub - std_dev_estimator]]
                    handle = plt.errorbar(x=mean_estimator,
                                          y=std_dev_estimator,
                                          xerr=x_err,
                                          yerr=y_err,
                                          color=color_str,
                                          marker=marker_str,
                                          elinewidth=1
                                          )
                else:
                    handle = plt.scatter(x=mean_estimator, y=std_dev_estimator, color=color_str, marker=marker_str)
            solver_curve_handles.append(handle)
        plt.legend(handles=solver_curve_handles, labels=solver_names, loc="upper right")
        file_list.append(save_plot(solver_name="SOLVER SET",
                                   problem_name="PROBLEM SET",
                                   plot_type="area",
                                   normalize=True
                                   ))
    else:
        file_list = []
        for solver_idx in range(n_solvers):
            ref_experiment = experiments[solver_idx][0]
            setup_plot(plot_type="area",
                       solver_name=ref_experiment.solver.name,
                       problem_name="PROBLEM SET"
                       )
            if print_max_hw:
                curve_pairs = []
            for problem_idx in range(n_problems):
                experiment = experiments[solver_idx][problem_idx]
                # Plot mean and standard deviation of area under progress curve.
                areas = [curve.compute_area_under_curve() for curve in experiment.progress_curves]
                mean_estimator = np.mean(areas)
                std_dev_estimator = np.std(areas, ddof=1)
                if plot_CIs:
                    # Note: "experiments" needs to be a list of list of ProblemSolver objects.
                    mean_bs_CI_lb, mean_bs_CI_ub = bootstrap_procedure(experiments=[[experiment]],
                                                                       n_bootstraps=n_bootstraps,
                                                                       conf_level=conf_level,
                                                                       plot_type="area_mean",
                                                                       estimator=mean_estimator,
                                                                       normalize=True
                                                                       )
                    std_dev_bs_CI_lb, std_dev_bs_CI_ub = bootstrap_procedure(experiments=[[experiment]],
                                                                             n_bootstraps=n_bootstraps,
                                                                             conf_level=conf_level,
                                                                             plot_type="area_std_dev",
                                                                             estimator=std_dev_estimator,
                                                                             normalize=True
                                                                             )
                    # if print_max_hw:
                    #     curve_pairs.append([bs_CI_lb_curve, bs_CI_ub_curve])
                    x_err = [[mean_estimator - mean_bs_CI_lb], [mean_bs_CI_ub - mean_estimator]]
                    y_err = [[std_dev_estimator - std_dev_bs_CI_lb], [std_dev_bs_CI_ub - std_dev_estimator]]
                    handle = plt.errorbar(x=mean_estimator,
                                          y=std_dev_estimator,
                                          xerr=x_err,
                                          yerr=y_err,
                                          marker="o",
                                          color="C0",
                                          elinewidth=1
                                          )
                else:
                    handle = plt.scatter(x=mean_estimator, y=std_dev_estimator, color="C0", marker="o")
            file_list.append(save_plot(solver_name=experiment.solver.name,
                                       problem_name="PROBLEM SET",
                                       plot_type="area",
                                       normalize=True
                                       ))
    return file_list


def plot_solvability_profiles(experiments, plot_type, all_in_one=True, n_bootstraps=100, conf_level=0.95, plot_CIs=True, print_max_hw=True, solve_tol=0.1, beta=0.5, ref_solver=None):
    """Plot the (difference of) solvability profiles for each solver on a set of problems.

    Parameters
    ----------
    experiments : list [list [``experiment_base.ProblemSolver``]]
        Problem-solver pairs used to produce plots.
    plot_type : str
        String indicating which type of plot to produce:
            "cdf_solvability" : cdf-solvability profile;
            "quantile_solvability" : quantile-solvability profile;
            "diff_cdf_solvability" : difference of cdf-solvability profiles;
            "diff_quantile_solvability" : difference of quantile-solvability profiles.
    all_in_one : bool, default=True
        True if curves are to be plotted together, otherwise False.
    n_bootstraps : int, default=100
        Number of bootstrap samples.
    conf_level : float
        Confidence level for confidence intervals, i.e., 1-gamma; in (0, 1).
    plot_CIs : bool, default=True
        True if bootstrapping confidence intervals are to be plotted, otherwise False.
    print_max_hw : bool, default=True
        True if caption with max half-width is to be printed, otherwise False.
    solve_tol : float, default=0.1
        Relative optimality gap definining when a problem is solved; in (0, 1].
    beta : float, default=0.5
        Quantile to compute, e.g., beta quantile; in (0, 1).
    ref_solver : str, optional
        Name of solver used as benchmark for difference profiles.

    Returns
    -------
    file_list : list [str]
        List compiling path names for plots produced.
    """
    file_list = []
    # Set up plot.
    n_solvers = len(experiments)
    n_problems = len(experiments[0])
    if all_in_one:
        if plot_type == "cdf_solvability":
            setup_plot(plot_type=plot_type,
                       solver_name="SOLVER SET",
                       problem_name="PROBLEM SET",
                       solve_tol=solve_tol
                       )
        elif plot_type == "quantile_solvability":
            setup_plot(plot_type=plot_type,
                       solver_name="SOLVER SET",
                       problem_name="PROBLEM SET",
                       beta=beta,
                       solve_tol=solve_tol
                       )
        elif plot_type == "diff_cdf_solvability":
            setup_plot(plot_type=plot_type,
                       solver_name="SOLVER SET",
                       problem_name="PROBLEM SET",
                       solve_tol=solve_tol
                       )
        elif plot_type == "diff_quantile_solvability":
            setup_plot(plot_type=plot_type,
                       solver_name="SOLVER SET",
                       problem_name="PROBLEM SET",
                       beta=beta,
                       solve_tol=solve_tol
                       )
        if print_max_hw:
            curve_pairs = []
        solver_names = [solver_experiments[0].solver.name for solver_experiments in experiments]
        solver_curves = []
        solver_curve_handles = []
        for solver_idx in range(n_solvers):
            solver_sub_curves = []
            color_str = "C" + str(solver_idx)
            # For each problem compute the cdf or quantile of solve times.
            for problem_idx in range(n_problems):
                experiment = experiments[solver_idx][problem_idx]
                if plot_type in {"cdf_solvability", "diff_cdf_solvability"}:
                    sub_curve = cdf_of_curves_crossing_times(curves=experiment.progress_curves, threshold=solve_tol)
                if plot_type in {"quantile_solvability", "diff_quantile_solvability"}:
                    sub_curve = quantile_cross_jump(curves=experiment.progress_curves, threshold=solve_tol, beta=beta)
                solver_sub_curves.append(sub_curve)
            # Plot solvability profile for the solver.
            # Exploit the fact that each solvability profile is an average of more basic curves.
            solver_curve = mean_of_curves(solver_sub_curves)
            # CAUTION: Using mean above requires an equal number of macro-replications per problem.
            solver_curves.append(solver_curve)
            if plot_type in {"cdf_solvability", "quantile_solvability"}:
                handle = solver_curve.plot(color_str=color_str)
                solver_curve_handles.append(handle)
                if plot_CIs or print_max_hw:
                    # Note: "experiments" needs to be a list of list of ProblemSolver objects.
                    bs_CI_lb_curve, bs_CI_ub_curve = bootstrap_procedure(experiments=[experiments[solver_idx]],
                                                                         n_bootstraps=n_bootstraps,
                                                                         conf_level=conf_level,
                                                                         plot_type=plot_type,
                                                                         solve_tol=solve_tol,
                                                                         beta=beta,
                                                                         estimator=solver_curve,
                                                                         normalize=True
                                                                         )
                    if plot_CIs:
                        plot_bootstrap_CIs(bs_CI_lb_curve, bs_CI_ub_curve, color_str=color_str)
                    if print_max_hw:
                        curve_pairs.append([bs_CI_lb_curve, bs_CI_ub_curve])
        if plot_type == "cdf_solvability":
<<<<<<< HEAD
            plt.legend(handles=solver_curve_handles, labels=solver_names, loc="lower right")
=======
            plt.legend(handles=solver_curve_handles, labels=solver_names, loc="upper left")
            if print_max_hw:
                report_max_halfwidth(curve_pairs=curve_pairs, normalize=True, conf_level=conf_level)
>>>>>>> 6685512a
            file_list.append(save_plot(solver_name="SOLVER SET",
                                       problem_name="PROBLEM SET",
                                       plot_type=plot_type,
                                       normalize=True,
                                       extra=solve_tol
                                       ))
        elif plot_type == "quantile_solvability":
<<<<<<< HEAD
            plt.legend(handles=solver_curve_handles, labels=solver_names, loc="lower right")
=======
            plt.legend(handles=solver_curve_handles, labels=solver_names, loc="upper left")
            if print_max_hw:
                report_max_halfwidth(curve_pairs=curve_pairs, normalize=True, conf_level=conf_level)
>>>>>>> 6685512a
            file_list.append(save_plot(solver_name="SOLVER SET",
                                       problem_name="PROBLEM SET",
                                       plot_type=plot_type,
                                       normalize=True,
                                       extra=[solve_tol, beta]
                                       ))
        elif plot_type in {"diff_cdf_solvability", "diff_quantile_solvability"}:
            non_ref_solvers = [solver_name for solver_name in solver_names if solver_name != ref_solver]
            ref_solver_idx = solver_names.index(ref_solver)
            for solver_idx in range(n_solvers):
                if solver_idx is not ref_solver_idx:
                    diff_solver_curve = difference_of_curves(solver_curves[solver_idx], solver_curves[ref_solver_idx])
                    color_str = "C" + str(solver_idx)
                    handle = diff_solver_curve.plot(color_str=color_str)
                    solver_curve_handles.append(handle)
                    if plot_CIs or print_max_hw:
                        # Note: "experiments" needs to be a list of list of ProblemSolver objects.
                        bs_CI_lb_curve, bs_CI_ub_curve = bootstrap_procedure(experiments=[experiments[solver_idx], experiments[ref_solver_idx]],
                                                                             n_bootstraps=n_bootstraps,
                                                                             conf_level=conf_level,
                                                                             plot_type=plot_type,
                                                                             solve_tol=solve_tol,
                                                                             beta=beta,
                                                                             estimator=diff_solver_curve,
                                                                             normalize=True
                                                                             )
                        if plot_CIs:
                            plot_bootstrap_CIs(bs_CI_lb_curve, bs_CI_ub_curve, color_str=color_str)
                        if print_max_hw:
                            curve_pairs.append([bs_CI_lb_curve, bs_CI_ub_curve])
            offset_labels = [f"{non_ref_solver} - {ref_solver}" for non_ref_solver in non_ref_solvers]
<<<<<<< HEAD
            plt.legend(handles=solver_curve_handles, labels=offset_labels, loc="lower right")
=======
            plt.legend(handles=solver_curve_handles, labels=offset_labels, loc="upper left")
            if print_max_hw:
                report_max_halfwidth(curve_pairs=curve_pairs, normalize=True, conf_level=conf_level, difference=True)
>>>>>>> 6685512a
            if plot_type == "diff_cdf_solvability":
                file_list.append(save_plot(solver_name="SOLVER SET",
                                           problem_name="PROBLEM SET",
                                           plot_type=plot_type,
                                           normalize=True,
                                           extra=solve_tol
                                           ))
            elif plot_type == "diff_quantile_solvability":
                file_list.append(save_plot(solver_name="SOLVER SET",
                                           problem_name="PROBLEM SET",
                                           plot_type=plot_type,
                                           normalize=True,
                                           extra=[solve_tol, beta]
                                           ))
    else:
        file_list = []
        solver_names = [solver_experiments[0].solver.name for solver_experiments in experiments]
        solver_curves = []
        for solver_idx in range(n_solvers):
            solver_sub_curves = []
            # For each problem compute the cdf or quantile of solve times.
            for problem_idx in range(n_problems):
                experiment = experiments[solver_idx][problem_idx]
                if plot_type in {"cdf_solvability", "diff_cdf_solvability"}:
                    sub_curve = cdf_of_curves_crossing_times(curves=experiment.progress_curves, threshold=solve_tol)
                if plot_type in {"quantile_solvability", "diff_quantile_solvability"}:
                    sub_curve = quantile_cross_jump(curves=experiment.progress_curves, threshold=solve_tol, beta=beta)
                solver_sub_curves.append(sub_curve)
            # Plot solvability profile for the solver.
            # Exploit the fact that each solvability profile is an average of more basic curves.
            solver_curve = mean_of_curves(solver_sub_curves)
            solver_curves.append(solver_curve)
            if plot_type in {"cdf_solvability", "quantile_solvability"}:
                # Set up plot.
                if plot_type == "cdf_solvability":
                    file_list.append(setup_plot(plot_type=plot_type,
                                                solver_name=experiments[solver_idx][0].solver.name,
                                                problem_name="PROBLEM SET",
                                                solve_tol=solve_tol
                                                ))
                elif plot_type == "quantile_solvability":
                    file_list.append(setup_plot(plot_type=plot_type,
                                                solver_name=experiments[solver_idx][0].solver.name,
                                                problem_name="PROBLEM SET",
                                                beta=beta,
                                                solve_tol=solve_tol
                                                ))
                handle = solver_curve.plot()
                if plot_CIs or print_max_hw:
                    # Note: "experiments" needs to be a list of list of ProblemSolver objects.
                    bs_CI_lb_curve, bs_CI_ub_curve = bootstrap_procedure(experiments=[experiments[solver_idx]],
                                                                         n_bootstraps=n_bootstraps,
                                                                         conf_level=conf_level,
                                                                         plot_type=plot_type,
                                                                         solve_tol=solve_tol,
                                                                         beta=beta,
                                                                         estimator=solver_curve,
                                                                         normalize=True
                                                                         )
                    if plot_CIs:
                        plot_bootstrap_CIs(bs_CI_lb_curve, bs_CI_ub_curve)
                    if print_max_hw:
                        report_max_halfwidth(curve_pairs=[[bs_CI_lb_curve, bs_CI_ub_curve]], normalize=True, conf_level=conf_level)
                if plot_type == "cdf_solvability":
                    file_list.append(save_plot(solver_name=experiments[solver_idx][0].solver.name,
                                               problem_name="PROBLEM SET",
                                               plot_type=plot_type,
                                               normalize=True,
                                               extra=solve_tol
                                               ))
                elif plot_type == "quantile_solvability":
                    file_list.append(save_plot(solver_name=experiments[solver_idx][0].solver.name,
                                               problem_name="PROBLEM SET",
                                               plot_type=plot_type,
                                               normalize=True,
                                               extra=[solve_tol, beta]
                                               ))
        if plot_type in {"diff_cdf_solvability", "diff_quantile_solvability"}:
            non_ref_solvers = [solver_name for solver_name in solver_names if solver_name != ref_solver]
            ref_solver_idx = solver_names.index(ref_solver)
            for solver_idx in range(n_solvers):
                if solver_idx is not ref_solver_idx:
                    if plot_type == "diff_cdf_solvability":
                        file_list.append(setup_plot(plot_type=plot_type,
                                                    solver_name=experiments[solver_idx][0].solver.name,
                                                    problem_name="PROBLEM SET",
                                                    solve_tol=solve_tol
                                                    ))
                    elif plot_type == "diff_quantile_solvability":
                        file_list.append(setup_plot(plot_type=plot_type,
                                                    solver_name=experiments[solver_idx][0].solver.name,
                                                    problem_name="PROBLEM SET",
                                                    beta=beta,
                                                    solve_tol=solve_tol
                                                    ))
                    diff_solver_curve = difference_of_curves(solver_curves[solver_idx], solver_curves[ref_solver_idx])
                    handle = diff_solver_curve.plot()
                    if plot_CIs or print_max_hw:
                        # Note: "experiments" needs to be a list of list of ProblemSolver objects.
                        bs_CI_lb_curve, bs_CI_ub_curve = bootstrap_procedure(experiments=[experiments[solver_idx], experiments[ref_solver_idx]],
                                                                             n_bootstraps=n_bootstraps,
                                                                             conf_level=conf_level,
                                                                             plot_type=plot_type,
                                                                             solve_tol=solve_tol,
                                                                             beta=beta,
                                                                             estimator=diff_solver_curve,
                                                                             normalize=True
                                                                             )
                        if plot_CIs:
                            plot_bootstrap_CIs(bs_CI_lb_curve, bs_CI_ub_curve)
                        if print_max_hw:
                            report_max_halfwidth(curve_pairs=[[bs_CI_lb_curve, bs_CI_ub_curve]], normalize=True, conf_level=conf_level, difference=True)
                    if plot_type == "diff_cdf_solvability":
                        file_list.append(save_plot(solver_name=experiments[solver_idx][0].solver.name,
                                                   problem_name="PROBLEM SET",
                                                   plot_type=plot_type,
                                                   normalize=True,
                                                   extra=solve_tol
                                                   ))
                    elif plot_type == "diff_quantile_solvability":
                        file_list.append(save_plot(solver_name=experiments[solver_idx][0].solver.name,
                                                   problem_name="PROBLEM SET",
                                                   plot_type=plot_type,
                                                   normalize=True,
                                                   extra=[solve_tol, beta]
                                                   ))
    return file_list


def plot_terminal_progress(experiments, plot_type="violin", normalize=True, all_in_one=True):
    """Plot individual or aggregate terminal progress for one or more solvers
    on a single problem.

    Parameters
    ----------
    experiments : list [``experiment_base.ProblemSolver``]
        ProblemSolver pairs of different solvers on a common problem.
    plot_type : str, default="violin"
        String indicating which type of plot to produce:
            "box" : comparative box plots;
            "violin" : comparative violin plots.
    normalize : bool, default=True
        True if progress curves are to be normalized w.r.t. optimality gaps,
        otherwise False.
    all_in_one : bool, default=True
        True if curves are to be plotted together, otherwise False.

    Returns
    -------
    file_list : list [str]
        List compiling path names for plots produced.
    """
    # Check if problems are the same with the same x0 and x*.
    check_common_problem_and_reference(experiments)
    file_list = []
    # Set up plot.
    n_experiments = len(experiments)
    if all_in_one:
        ref_experiment = experiments[0]
        setup_plot(plot_type=plot_type,
                   solver_name="SOLVER SET",
                   problem_name=ref_experiment.problem.name,
                   normalize=normalize,
                   budget=ref_experiment.problem.factors["budget"]
                   )
        # solver_curve_handles = []
        if normalize:
            terminal_data = [[experiment.progress_curves[mrep].y_vals[-1] for mrep in range(experiment.n_macroreps)] for experiment in experiments]
        else:
            terminal_data = [[experiment.objective_curves[mrep].y_vals[-1] for mrep in range(experiment.n_macroreps)] for experiment in experiments]
        if plot_type == "box":
            plt.boxplot(terminal_data)
            plt.xticks(range(1, n_experiments + 1), labels=[experiment.solver.name for experiment in experiments])
        if plot_type == "violin":
            solver_names = [experiments[exp_idx].solver.name for exp_idx in range(n_experiments) for td in terminal_data[exp_idx]]
            terminal_values = [td for exp_idx in range(n_experiments) for td in terminal_data[exp_idx]]
            terminal_data_dict = {"Solvers": solver_names, "Terminal": terminal_values}
            terminal_data_df = pd.DataFrame(terminal_data_dict)
            sns.violinplot(x="Solvers", y="Terminal", data=terminal_data_df, inner="stick")
            if normalize:
                plt.ylabel("Terminal Progress")
            else:
                plt.ylabel("Terminal Objective")
        file_list.append(save_plot(solver_name="SOLVER SET",
                                   problem_name=ref_experiment.problem.name,
                                   plot_type=plot_type,
                                   normalize=normalize
                                   ))
    else:  # Plot separately.
        for experiment in experiments:
            setup_plot(plot_type=plot_type,
                       solver_name=experiment.solver.name,
                       problem_name=experiment.problem.name,
                       normalize=normalize,
                       budget=experiment.problem.factors["budget"]
                       )
            if normalize:
                terminal_data = [experiment.progress_curves[mrep].y_vals[-1] for mrep in range(experiment.n_macroreps)]
            else:
                terminal_data = [experiment.objective_curves[mrep].y_vals[-1] for mrep in range(experiment.n_macroreps)]
            if plot_type == "box":
                plt.boxplot(terminal_data)
                plt.xticks([1], labels=[experiment.solver.name])
            if plot_type == "violin":
                solver_name_rep = [experiment.solver.name for td in terminal_data]
                terminal_data_dict = {"Solver": solver_name_rep, "Terminal": terminal_data}
                terminal_data_df = pd.DataFrame(terminal_data_dict)
                sns.violinplot(x="Solver", y="Terminal", data=terminal_data_df, inner="stick")
            if normalize:
                plt.ylabel("Terminal Progress")
            else:
                plt.ylabel("Terminal Objective")
            file_list.append(save_plot(solver_name=experiment.solver.name,
                                       problem_name=experiment.problem.name,
                                       plot_type=plot_type,
                                       normalize=normalize
                                       ))
    return file_list


def plot_terminal_scatterplots(experiments, all_in_one=True):
    """Plot a scatter plot of mean and standard deviation of terminal progress.
    Either one plot for each solver or one plot for all solvers.

    Parameters
    ----------
    experiments : list [list [``experiment_base.Experiment``]]
        ProblemSolver pairs used to produce plots.
    all_in_one : bool, default=True
        True if curves are to be plotted together, otherwise False.

    Returns
    -------
    file_list : list [str]
        List compiling path names for plots produced.
    """
    file_list = []
    # Set up plot.
    n_solvers = len(experiments)
    n_problems = len(experiments[0])
    if all_in_one:
        marker_list = ["o", "v", "s", "*", "P", "X", "D", "V", ">", "<"]
        setup_plot(plot_type="terminal_scatter",
                   solver_name="SOLVER SET",
                   problem_name="PROBLEM SET"
                   )
        solver_names = [solver_experiments[0].solver.name for solver_experiments in experiments]
        solver_curve_handles = []
        for solver_idx in range(n_solvers):
            for problem_idx in range(n_problems):
                experiment = experiments[solver_idx][problem_idx]
                color_str = "C" + str(solver_idx)
                marker_str = marker_list[solver_idx % len(marker_list)]  # Cycle through list of marker types.
                # Plot mean and standard deviation of terminal progress.
                terminals = [curve.y_vals[-1] for curve in experiment.progress_curves]
                mean_estimator = np.mean(terminals)
                std_dev_estimator = np.std(terminals, ddof=1)
                handle = plt.scatter(x=mean_estimator, y=std_dev_estimator, color=color_str, marker=marker_str)
            solver_curve_handles.append(handle)
        plt.legend(handles=solver_curve_handles, labels=solver_names, loc="upper right")
        file_list.append(save_plot(solver_name="SOLVER SET",
                                   problem_name="PROBLEM SET",
                                   plot_type="terminal_scatter",
                                   normalize=True
                                   ))
    else:
        for solver_idx in range(n_solvers):
            ref_experiment = experiments[solver_idx][0]
            setup_plot(plot_type="terminal_scatter",
                       solver_name=ref_experiment.solver.name,
                       problem_name="PROBLEM SET"
                       )
            for problem_idx in range(n_problems):
                experiment = experiments[solver_idx][problem_idx]
                # Plot mean and standard deviation of terminal progress.
                terminals = [curve.y_vals[-1] for curve in experiment.progress_curves]
                mean_estimator = np.mean(terminals)
                std_dev_estimator = np.std(terminals, ddof=1)
                handle = plt.scatter(x=mean_estimator, y=std_dev_estimator, color="C0", marker="o")
            file_list.append(save_plot(solver_name=experiment.solver.name,
                                       problem_name="PROBLEM SET",
                                       plot_type="terminal_scatter",
                                       normalize=True
                                       ))
    return file_list


def setup_plot(plot_type, solver_name="SOLVER SET", problem_name="PROBLEM SET", normalize=True, budget=None, beta=None, solve_tol=None):
    """Create new figure. Add labels to plot and reformat axes.

    Parameters
    ----------
    plot_type : str
        String indicating which type of plot to produce:
            "all" : all estimated progress curves;
            "mean" : estimated mean progress curve;
            "quantile" : estimated beta quantile progress curve;
            "solve_time_cdf" : cdf of solve time;
            "cdf_solvability" : cdf solvability profile;
            "quantile_solvability" : quantile solvability profile;
            "diff_cdf_solvability" : difference of cdf solvability profiles;
            "diff_quantile_solvability" : difference of quantile solvability profiles;
            "area" : area scatterplot;
            "box" : box plot of terminal progress;
            "violin" : violin plot of terminal progress;
            "terminal_scatter" : scatterplot of mean and std dev of terminal progress.
    solver_name : str, default="SOLVER_SET"
        Name of solver.
    problem_name : str, default="PROBLEM_SET"
        Name of problem.
    normalize : bool, default=True
        True if progress curves are to be normalized w.r.t. optimality gaps,
        otherwise False.
    budget : int, optional
        Budget of problem, measured in function evaluations.
    beta : float, optional
        Quantile to compute, e.g., beta quantile; in (0, 1).
    solve_tol : float, optional
        Relative optimality gap definining when a problem is solved; in (0, 1].
    """
    plt.figure()
    # Set up axes and axis labels.
    if normalize:
        plt.ylabel("Fraction of Initial Optimality Gap", size=14)
        if plot_type != "box" and plot_type != "violin":
            plt.xlabel("Fraction of Budget", size=14)
            plt.xlim((0, 1))
            plt.ylim((-0.1, 1.1))
            plt.tick_params(axis="both", which="major", labelsize=12)
    else:
        plt.ylabel("Objective Function Value", size=14)
        if plot_type != "box" and plot_type != "violin":
            plt.xlabel("Budget", size=14)
            plt.xlim((0, budget))
            plt.tick_params(axis="both", which="major", labelsize=12)
    # Specify title (plus alternative y-axis label and alternative axes).
    if plot_type == "all":
        if normalize:
            title = f"{solver_name} on {problem_name}\nProgress Curves"
        else:
            title = f"{solver_name} on {problem_name}\nObjective Curves"
    elif plot_type == "mean":
        if normalize:
            title = f"{solver_name} on {problem_name}\nMean Progress Curve"
        else:
            title = f"{solver_name} on {problem_name}\nMean Objective Curve"
    elif plot_type == "quantile":
        if normalize:
            title = f"{solver_name} on {problem_name}\n{round(beta, 2)}-Quantile Progress Curve"
        else:
            title = f"{solver_name} on {problem_name}\n{round(beta, 2)}-Quantile Objective Curve"
    elif plot_type == "solve_time_cdf":
        plt.ylabel("Fraction of Macroreplications Solved", size=14)
        title = f"{solver_name} on {problem_name}\nCDF of {round(solve_tol, 2)}-Solve Times"
    elif plot_type == "cdf_solvability":
        plt.ylabel("Problem Averaged Solve Fraction", size=14)
        title = f"CDF-Solvability Profile for {solver_name}\nProfile of CDFs of {round(solve_tol, 2)}-Solve Times"
    elif plot_type == "quantile_solvability":
        plt.ylabel("Fraction of Problems Solved", size=14)
        title = f"Quantile Solvability Profile for {solver_name}\nProfile of {round(beta, 2)}-Quantiles of {round(solve_tol, 2)}-Solve Times"
    elif plot_type == "diff_cdf_solvability":
        plt.ylabel("Difference in Problem Averaged Solve Fraction", size=14)
        title = f"Difference of CDF-Solvability Profile for {solver_name}\nDifference of Profiles of CDFs of {round(solve_tol, 2)}-Solve Times"
        plt.plot([0, 1], [0, 0], color="black", linestyle="--")
        plt.ylim((-1, 1))
    elif plot_type == "diff_quantile_solvability":
        plt.ylabel("Difference in Fraction of Problems Solved", size=14)
        title = f"Difference of Quantile Solvability Profile for {solver_name}\nDifference of Profiles of {round(beta, 2)}-Quantiles of {round(solve_tol, 2)}-Solve Times"
        plt.plot([0, 1], [0, 0], color="black", linestyle="--")
        plt.ylim((-1, 1))
    elif plot_type == "area":
        plt.xlabel("Mean Area", size=14)
        plt.ylabel("Std Dev of Area")
        plt.xlim((0, 1))
        plt.ylim((0, 0.5))
        title = f"{solver_name}\nAreas Under Progress Curves"
    elif plot_type == "box" or plot_type == "violin":
        plt.xlabel("Solvers")
        if normalize:
            plt.ylabel("Terminal Progress")
            title = f"{solver_name} on {problem_name}"
        else:
            plt.ylabel("Terminal Objective")
            title = f"{solver_name} on {problem_name}"
    elif plot_type == "terminal_scatter":
        plt.xlabel("Mean Terminal Progress", size=14)
        plt.ylabel("Std Dev of Terminal Progress")
        plt.xlim((0, 1))
        plt.ylim((0, 0.5))
        title = f"{solver_name}\nTerminal Progress"
    plt.title(title, size=14)


def save_plot(solver_name, problem_name, plot_type, normalize, extra=None):
    """Create new figure. Add labels to plot and reformat axes.

    Parameters
    ----------
    solver_name : str
        Name of solver.
    problem_name : str
        Name of problem.
    plot_type : str
        String indicating which type of plot to produce:
            "all" : all estimated progress curves;
            "mean" : estimated mean progress curve;
            "quantile" : estimated beta quantile progress curve;
            "solve_time_cdf" : cdf of solve time;
            "cdf_solvability" : cdf solvability profile;
            "quantile_solvability" : quantile solvability profile;
            "diff_cdf_solvability" : difference of cdf solvability profiles;
            "diff_quantile_solvability" : difference of quantile solvability profiles;
            "area" : area scatterplot;
            "terminal_scatter" : scatterplot of mean and std dev of terminal progress.
    normalize : bool
        True if progress curves are to be normalized w.r.t. optimality gaps,
        otherwise False.
    extra : float or list [float], optional
        Extra number(s) specifying quantile (e.g., beta) and/or solve tolerance.

    Returns
    -------
    path_name : str
        Path name pointing to location where plot will be saved.
    """
    # Form string name for plot filename.
    if plot_type == "all":
        plot_name = "all_prog_curves"
    elif plot_type == "mean":
        plot_name = "mean_prog_curve"
    elif plot_type == "quantile":
        plot_name = f"{extra}_quantile_prog_curve"
    elif plot_type == "solve_time_cdf":
        plot_name = f"cdf_{extra}_solve_times"
    elif plot_type == "cdf_solvability":
        plot_name = f"profile_cdf_{extra}_solve_times"
    elif plot_type == "quantile_solvability":
        plot_name = f"profile_{extra[1]}_quantile_{extra[0]}_solve_times"
    elif plot_type == "diff_cdf_solvability":
        plot_name = f"diff_profile_cdf_{extra}_solve_times"
    elif plot_type == "diff_quantile_solvability":
        plot_name = f"diff_profile_{extra[1]}_quantile_{extra[0]}_solve_times"
    elif plot_type == "area":
        plot_name = "area_scatterplot"
    elif plot_type == "box":
        plot_name = "terminal_box"
    elif plot_type == "violin":
        plot_name = "terminal_violin"
    elif plot_type == "terminal_scatter":
        plot_name = "terminal_scatter"
    if not normalize:
        plot_name = plot_name + "_unnorm"
    path_name = f"experiments/plots/{solver_name}_on_{problem_name}_{plot_name}.png"
    # Reformat path_name to be suitable as a string literal.
    path_name = path_name.replace("\\", "")
    path_name = path_name.replace("$", "")
    path_name = path_name.replace(" ", "_")
    plt.savefig(path_name, bbox_inches="tight")
    # Return path_name for use in GUI.
    return path_name


class ProblemsSolvers(object):
    """Base class for running one or more solver on one or more problem.

    Attributes
    ----------
    solver_names : list [str]
        List of solver names.
    n_solvers : int
        Number of solvers.
    problem_names : list [str]
        List of problem names.
    n_problems : int
        Number of problems.
    solvers : list [``base.Solver``]
        List of solvers.
    problems : list [``base.Problem``]
        List of problems.
    all_solver_fixed_factors : dict [dict]
        Fixed solver factors for each solver:
            outer key is solver name;
            inner key is factor name.
    all_problem_fixed_factors : dict [dict]
        Fixed problem factors for each problem:
            outer key is problem name;
            inner key is factor name.
    all_model_fixed_factors : dict of dict
        Fixed model factors for each problem:
            outer key is problem name;
            inner key is factor name.
    experiments : list [list [``experiment_base.ProblemSolver``]]
        All problem-solver pairs.
    file_name_path : str
        Path of .pickle file for saving ``experiment_base.ProblemsSolvers`` object.

    Parameters
    ----------
    solver_names : list [str], optional
        List of solver names.
    problem_names : list [str], optional
        List of problem names.
    solver_renames : list [str], optional
        User-specified names for solvers.
    problem_renames : list [str], optional
        User-specified names for problems.
    fixed_factors_filename : str, optional
        Name of .py file containing dictionaries of fixed factors
        for solvers/problems/models.
    solvers : list [``base.Solver``], optional
        List of solvers.
    problems : list [``base.Problem``], optional
        List of problems.
    experiments : list [list [``experiment_base.ProblemSolver``]], optional
        All problem-solver pairs.
    file_name_path : str
        Path of .pickle file for saving ``experiment_base.ProblemsSolvers`` object.
    """
    def __init__(self, solver_names=None, problem_names=None, solver_renames=None, problem_renames=None, fixed_factors_filename=None, solvers=None, problems=None, experiments=None, file_name_path=None):
        """There are three ways to create a ProblemsSolvers object:
            1. Provide the names of the solvers and problems to look up in directory.py.
            2. Provide the lists of unique solver and problem objects to pair.
            3. Provide a list of list of ProblemSolver objects.

        Notes
        -----
        TO DO: If loading some ProblemSolver objects from file,
        check that their factors match those in the overall ProblemsSolvers.
        """
        if experiments is not None:  # Method #3
            self.experiments = experiments
            self.solvers = [experiments[idx][0].solver for idx in range(len(experiments))]
            self.problems = [experiment.problem for experiment in experiments[0]]
            self.solver_names = [solver.name for solver in self.solvers]
            self.problem_names = [problem.name for problem in self.problems]
            self.n_solvers = len(self.solvers)
            self.n_problems = len(self.problems)
        elif solvers is not None and problems is not None:  # Method #2
            self.experiments = [[ProblemSolver(solver=solver, problem=problem) for problem in problems] for solver in solvers]
            self.solvers = solvers
            self.problems = problems
            self.solver_names = [solver.name for solver in self.solvers]
            self.problem_names = [problem.name for problem in self.problems]
            self.n_solvers = len(self.solvers)
            self.n_problems = len(self.problems)
        else:  # Method #1
            if solver_renames is None:
                self.solver_names = solver_names
            else:
                self.solver_names = solver_renames
            if problem_renames is None:
                self.problem_names = problem_names
            else:
                self.problem_names = problem_renames
            self.n_solvers = len(solver_names)
            self.n_problems = len(problem_names)
            # Read in fixed solver/problem/model factors from .py file in the experiments folder.
            # File should contain three dictionaries of dictionaries called
            #   - all_solver_fixed_factors
            #   - all_problem_fixed_factors
            #   - all_model_fixed_factors
            if fixed_factors_filename is None:
                self.all_solver_fixed_factors = {solver_name: {} for solver_name in self.solver_names}
                self.all_problem_fixed_factors = {problem_name: {} for problem_name in self.problem_names}
                self.all_model_fixed_factors = {problem_name: {} for problem_name in self.problem_names}
            else:
                fixed_factors_filename = "experiments.inputs." + fixed_factors_filename
                all_factors = importlib.import_module(fixed_factors_filename)
                self.all_solver_fixed_factors = getattr(all_factors, "all_solver_fixed_factors")
                self.all_problem_fixed_factors = getattr(all_factors, "all_problem_fixed_factors")
                self.all_model_fixed_factors = getattr(all_factors, "all_model_fixed_factors")
            # Create all problem-solver pairs (i.e., instances of ProblemSolver class)
            self.experiments = []
            for solver_idx in range(self.n_solvers):
                solver_experiments = []
                for problem_idx in range(self.n_problems):
                    try:
                        # If a file exists, read in ProblemSolver object.
                        with open(f"experiments/outputs/{self.solver_names[solver_idx]}_on_{self.problem_names[problem_idx]}.pickle", "rb") as file:
                            next_experiment = pickle.load(file)
                        # TODO: Check if the solver/problem/model factors in the file match
                        # those for the ProblemsSolvers.
                    except Exception:
                        # If no file exists, create new ProblemSolver object.
                        print(f"No experiment file exists for {self.solver_names[solver_idx]} on {self.problem_names[problem_idx]}. Creating new experiment.")
                        next_experiment = ProblemSolver(solver_name=solver_names[solver_idx],
                                                        problem_name=problem_names[problem_idx],
                                                        solver_rename=self.solver_names[solver_idx],
                                                        problem_rename=self.problem_names[problem_idx],
                                                        solver_fixed_factors=self.all_solver_fixed_factors[self.solver_names[solver_idx]],
                                                        problem_fixed_factors=self.all_problem_fixed_factors[self.problem_names[problem_idx]],
                                                        model_fixed_factors=self.all_model_fixed_factors[self.problem_names[problem_idx]]
                                                        )
                    solver_experiments.append(next_experiment)
                self.experiments.append(solver_experiments)
                self.solvers = [self.experiments[idx][0].solver for idx in range(len(self.experiments))]
                self.problems = [experiment.problem for experiment in self.experiments[0]]
        # Initialize file path.
        if file_name_path is None:
            solver_names_string = "_".join(self.solver_names)
            problem_names_string = "_".join(self.problem_names)
            self.file_name_path = f"./experiments/outputs/group_{solver_names_string}_on_{problem_names_string}.pickle"
        else:
            self.file_name_path = file_name_path

    def check_compatibility(self):
        """Check whether all experiments' solvers and problems are compatible.

        Returns
        -------
        error_str : str
            Error message in the event any problem and solver are incompatible.
        """
        error_str = ""
        for solver_idx in range(self.n_solvers):
            for problem_idx in range(self.n_problems):
                new_error_str = self.experiments[solver_idx][problem_idx].check_compatibility()
                if new_error_str != "":
                    error_str += f"For solver {self.solver_names[solver_idx]} and problem {self.problem_names[problem_idx]}... {new_error_str}"
        return error_str

    def run(self, n_macroreps):
        """Run `n_macroreps` of each solver on each problem.

        Parameters
        ----------
        n_macroreps : int
            Number of macroreplications of the solver to run on the problem.
        """
        for solver_idx in range(self.n_solvers):
            for problem_idx in range(self.n_problems):
                experiment = self.experiments[solver_idx][problem_idx]
                # If the problem-solver pair has not been run in this way before,
                # run it now and save result to .pickle file.
                if (getattr(experiment, "n_macroreps", None) != n_macroreps):
                    print(f"Running {n_macroreps} macro-replications of {experiment.solver.name} on {experiment.problem.name}.")
                    experiment.clear_run()
                    experiment.run(n_macroreps)
        # Save ProblemsSolvers object to .pickle file.
        self.record_group_experiment_results()

    def post_replicate(self, n_postreps, crn_across_budget=True, crn_across_macroreps=False):
        """For each problem-solver pair, run postreplications at solutions
        recommended by the solver on each macroreplication.

        Parameters
        ----------
        n_postreps : int
            Number of postreplications to take at each recommended solution.
        crn_across_budget : bool, default=True
            True if CRN used for post-replications at solutions recommended at different times,
            otherwise False.
        crn_across_macroreps : bool, default=False
            True if CRN used for post-replications at solutions recommended on different
            macroreplications, otherwise False.
        """
        for solver_index in range(self.n_solvers):
            for problem_index in range(self.n_problems):
                experiment = self.experiments[solver_index][problem_index]
                # If the problem-solver pair has not been post-replicated in this way before,
                # post-process it now.
                if (getattr(experiment, "n_postreps", None) != n_postreps
                        or getattr(experiment, "crn_across_budget", None) != crn_across_budget
                        or getattr(experiment, "crn_across_macroreps", None) != crn_across_macroreps):
                    print(f"Post-processing {experiment.solver.name} on {experiment.problem.name}.")
                    experiment.clear_postreplicate()
                    experiment.post_replicate(n_postreps, crn_across_budget, crn_across_macroreps)
        # Save ProblemsSolvers object to .pickle file.
        self.record_group_experiment_results()

    def post_normalize(self, n_postreps_init_opt, crn_across_init_opt=True):
        """Construct objective curves and (normalized) progress curves
        for all collections of experiments on all given problem.

        Parameters
        ----------
        experiments : list [``experiment_base.ProblemSolver``]
            Problem-solver pairs of different solvers on a common problem.
        n_postreps_init_opt : int
            Number of postreplications to take at initial x0 and optimal x*.
        crn_across_init_opt : bool, default=True
            True if CRN used for post-replications at solutions x0 and x*,
            otherwise False.
        """
        for problem_idx in range(self.n_problems):
            experiments_same_problem = [self.experiments[solver_idx][problem_idx] for solver_idx in range(self.n_solvers)]
            post_normalize(experiments=experiments_same_problem,
                           n_postreps_init_opt=n_postreps_init_opt,
                           crn_across_init_opt=crn_across_init_opt)
        # Save ProblemsSolvers object to .pickle file.
        self.record_group_experiment_results()

    def record_group_experiment_results(self):
        """Save ``experiment_base.ProblemsSolvers`` object to .pickle file.
        """
        with open(self.file_name_path, "wb") as file:
            pickle.dump(self, file, pickle.HIGHEST_PROTOCOL)


def read_group_experiment_results(file_name_path):
    """Read in ``experiment_base.ProblemsSolvers`` object from .pickle file.

    Parameters
    ----------
    file_name_path : str
        Path of .pickle file for reading ``experiment_base.ProblemsSolvers`` object.

    Returns
    -------
    groupexperiment : ``experiment_base.ProblemsSolvers``
        Problem-solver group that has been run or has been post-processed.
    """
    with open(file_name_path, "rb") as file:
        groupexperiment = pickle.load(file)
    return groupexperiment


def find_unique_solvers_problems(experiments):
    """Identify the unique problems and solvers in a collection
    of experiments.

    Parameters
    ----------
    experiments : list [``experiment_base.ProblemSolver``]
        ProblemSolver pairs of different solvers on different problems.

    Returns
    -------
    unique_solvers : list [``base.Solver``]
        Unique solvers.
    unique_problems : list [``base.Problem``]
        Unique problems.
    """
    # Set comprehensions do not work because Solver and Problem objects are not
    # hashable.
    unique_solvers = []
    unique_problems = []
    for experiment in experiments:
        if experiment.solver not in unique_solvers:
            unique_solvers.append(experiment.solver)
        if experiment.problem not in unique_problems:
            unique_problems.append(experiment.problem)
    return unique_solvers, unique_problems


def find_missing_experiments(experiments):
    """Identify problem-solver pairs that are not part of a list
    of experiments.

    Parameters
    ----------
    experiments : list [``experiment_base.ProblemSolver``]
        Problem-solver pairs of different solvers on different problems.

    Returns
    -------
    unique_solvers : list [``base.Solver``]
        List of solvers present in the list of experiments
    unique_problems : list [``base.Problem``]
        List of problems present in the list of experiments.
    missing : list [tuple [``base.Solver``, ``base.Problem``]]
        List of names of missing problem-solver pairs.
    """
    pairs = [(experiment.solver, experiment.problem) for experiment in experiments]
    unique_solvers, unique_problems = find_unique_solvers_problems(experiments)
    missing = []
    for solver in unique_solvers:
        for problem in unique_problems:
            if (solver, problem) not in pairs:
                missing.append((solver, problem))
    return unique_solvers, unique_problems, missing


def make_full_metaexperiment(existing_experiments, unique_solvers, unique_problems, missing_experiments):
    """Create experiment objects for missing problem-solver pairs
    and run them.

    Parameters
    ----------
    existing_experiments : list [``experiment_base.ProblemSolver``]
        Problem-solver pairs of different solvers on different problems.
    unique_solvers : list [``base.Solver objects``]
        List of solvers present in the list of experiments.
    unique_problems : list [``base.Problem``]
        List of problems present in the list of experiments.
    missing_experiments : list [tuple [``base.Solver``, ``base.Problem``]]
        List of missing problem-solver pairs.

    Returns
    -------
    metaexperiment : ``experiment_base.ProblemsSolvers``
        New ProblemsSolvers object.
    """
    # Ordering of solvers and problems in unique_solvers and unique_problems
    # is used to construct experiments.
    full_experiments = [[[] for _ in range(len(unique_problems))] for _ in range(len(unique_solvers))]
    for experiment in existing_experiments:
        solver_idx = unique_solvers.index(experiment.solver)
        problem_idx = unique_problems.index(experiment.problem)
        full_experiments[solver_idx][problem_idx] = experiment
    for pair in missing_experiments:
        solver_idx = unique_solvers.index(pair[0])
        problem_idx = unique_problems.index(pair[1])
        full_experiments[solver_idx][problem_idx] = ProblemSolver(solver=pair[0], problem=pair[1])
    metaexperiment = ProblemsSolvers(experiments=full_experiments)
    return metaexperiment<|MERGE_RESOLUTION|>--- conflicted
+++ resolved
@@ -1743,13 +1743,9 @@
                     if print_max_hw:
                         curve_pairs.append([bs_CI_lb_curve, bs_CI_ub_curve])
         if plot_type == "cdf_solvability":
-<<<<<<< HEAD
-            plt.legend(handles=solver_curve_handles, labels=solver_names, loc="lower right")
-=======
             plt.legend(handles=solver_curve_handles, labels=solver_names, loc="upper left")
             if print_max_hw:
                 report_max_halfwidth(curve_pairs=curve_pairs, normalize=True, conf_level=conf_level)
->>>>>>> 6685512a
             file_list.append(save_plot(solver_name="SOLVER SET",
                                        problem_name="PROBLEM SET",
                                        plot_type=plot_type,
@@ -1757,13 +1753,9 @@
                                        extra=solve_tol
                                        ))
         elif plot_type == "quantile_solvability":
-<<<<<<< HEAD
-            plt.legend(handles=solver_curve_handles, labels=solver_names, loc="lower right")
-=======
             plt.legend(handles=solver_curve_handles, labels=solver_names, loc="upper left")
             if print_max_hw:
                 report_max_halfwidth(curve_pairs=curve_pairs, normalize=True, conf_level=conf_level)
->>>>>>> 6685512a
             file_list.append(save_plot(solver_name="SOLVER SET",
                                        problem_name="PROBLEM SET",
                                        plot_type=plot_type,
@@ -1795,13 +1787,9 @@
                         if print_max_hw:
                             curve_pairs.append([bs_CI_lb_curve, bs_CI_ub_curve])
             offset_labels = [f"{non_ref_solver} - {ref_solver}" for non_ref_solver in non_ref_solvers]
-<<<<<<< HEAD
-            plt.legend(handles=solver_curve_handles, labels=offset_labels, loc="lower right")
-=======
             plt.legend(handles=solver_curve_handles, labels=offset_labels, loc="upper left")
             if print_max_hw:
                 report_max_halfwidth(curve_pairs=curve_pairs, normalize=True, conf_level=conf_level, difference=True)
->>>>>>> 6685512a
             if plot_type == "diff_cdf_solvability":
                 file_list.append(save_plot(solver_name="SOLVER SET",
                                            problem_name="PROBLEM SET",
