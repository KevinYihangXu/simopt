#!/usr/bin/env python
"""
Summary
-------
Provide dictionary directories listing solvers, problems, and models.

Listing
-------
solver_directory : dictionary
solver_nonabbreviated_directory : dictionary
problem_directory : dictionary
problem_nonabbreviated_directory : dictionary
model_directory : dictionary
model_unabbreviated_directory : dictionary
"""
# import solvers
from solvers.astrodf import ASTRODF
from solvers.randomsearch import RandomSearch
from solvers.neldmd import NelderMead
from solvers.strong import STRONG
# import models and problems
from models.cntnv import CntNV, CntNVMaxProfit
from models.mm1queue import MM1Queue, MM1MinMeanSojournTime
from models.facilitysizing import FacilitySize, FacilitySizingTotalCost, FacilitySizingMaxService
from models.rmitd import RMITD, RMITDMaxRevenue
from models.sscont import SSCont, SSContMinCost
from models.ironore import IronOre, IronOreMaxRev, IronOreMaxRevCnt
from models.dynamnews import DynamNews, DynamNewsMaxProfit
from models.dualsourcing import DualSourcing, DualSourcingMinCost
from models.contam import Contamination, ContaminationTotalCostDisc, ContaminationTotalCostCont
from models.chessmm import ChessMatchmaking, ChessAvgDifference
from models.san import SAN, SANLongestPath
from models.hotel import Hotel, HotelRevenue
from models.tableallocation import TableAllocation, TableAllocationMaxRev
from models.paramesti import ParameterEstimation, ParamEstiMinLogLik
# directory dictionaries
solver_directory = {
    "ASTRODF": ASTRODF,
    "RNDSRCH": RandomSearch,
    "NELDMD": NelderMead,
    "STRONG": STRONG
}
solver_nonabbreviated_directory = {
    "ASTRODF (SDCN)": ASTRODF,
    "RandomSearch (SSMN)": RandomSearch
}
problem_directory = {
    "CNTNEWS-1": CntNVMaxProfit,
    "MM1-1": MM1MinMeanSojournTime,
    "FACSIZE-1": FacilitySizingTotalCost,
    "FACSIZE-2": FacilitySizingMaxService,
    "RMITD-1": RMITDMaxRevenue,
    "SSCONT-1": SSContMinCost,
    "IRONORE-1": IronOreMaxRev,
    "IRONORECONT-1": IronOreMaxRevCnt,
    "DYNAMNEWS-1": DynamNewsMaxProfit,
    "DUALSOURCING-1": DualSourcingMinCost,
    "CONTAM-1": ContaminationTotalCostDisc,
    "CONTAM-2": ContaminationTotalCostCont,
    "CHESS-1": ChessAvgDifference,
    "SAN-1": SANLongestPath,
    "HOTEL-1": HotelRevenue,
    "TABLEALLOCATION-1": TableAllocationMaxRev,
    "PARAMESTI-1": ParamEstiMinLogLik
}
problem_nonabbreviated_directory = {
    "Max Profit for Continuous Newsvendor (SBCG)": CntNVMaxProfit,
    "Min Mean Sojourn Time for MM1 Queue (SBCG)": MM1MinMeanSojournTime,
    "Min Total Cost for Facility Sizing (SSCG)": FacilitySizingTotalCost,
    "Max Service for Facility Sizing (SDCN)": FacilitySizingMaxService,
    "Max Revenue for Revenue Management Temporal Demand (SDDN)": RMITDMaxRevenue,
    "Min Total Cost for (s, S) Inventory (SBCN)": SSContMinCost,
    "Max Revenue for Iron Ore (SBDN)": IronOreMaxRev,
    "Max Profit for Dynamic Newsvendor (SBDG)": DynamNewsMaxProfit,
    "Min Cost for Dual Sourcing (SBDN)": DualSourcingMinCost,
    "Min Total Cost for Discrete Contamination (SSDN)": ContaminationTotalCostDisc,
    "Min Total Cost for Continuous Contamination (SSCN)": ContaminationTotalCostCont,
    "Min Avg Difference for Chess Matchmaking (SSCN)": ChessAvgDifference,
    "Min Mean Longest Path for Stochastic Activity Network (SBCN)": SANLongestPath,
    "Max Revenue for Hotel Booking (SBDN)": HotelRevenue,
    "Max Revenue for Restaurant Table Allocation (SDDN)": TableAllocationMaxRev,
    "Max Log Likelihood for Gamma Parameter Estimation (SBCG)": ParamEstiMinLogLik
}
model_directory = {
    "CNTNEWS": CntNV,
    "MM1": MM1Queue,
    "FACSIZE": FacilitySize,
    "RMITD": RMITD,
    "SSCONT": SSCont,
    "IRONORE": IronOre,
    "DYNAMNEWS": DynamNews,
    "DUALSOURCING": DualSourcing,
    "CONTAM": Contamination,
    "CHESS": ChessMatchmaking,
    "SAN": SAN,
    "HOTEL": Hotel,
    "TABLEALLOCATION": TableAllocation,
    "PARAMESTI": ParameterEstimation
}
model_unabbreviated_directory = {
    "Max Profit for Continuous Newsvendor (SBCG)": "CNTNEWS",
    "Min Mean Sojourn Time for MM1 Queue (SBCG)": "MM1",
    "Min Total Cost for Facility Sizing (SSCG)": "FACSIZE",
    "Max Service for Facility Sizing (SDCN)": "FACSIZE",
    "Max Revenue for Revenue Management Temporal Demand (SDDN)": "RMITD",
    "Min Total Cost for (s, S) Inventory (SBCN)": "SSCONT",
    "Max Revenue for Iron Ore (SBDN)": "IRONORE",
    "Max Profit for Dynamic Newsvendor (SBDG)": "DYNAMNEWS",
    "Min Cost for Dual Sourcing (SBDN)": "DUALSOURCING",
    "Min Total Cost for Discrete Contamination (SSDN)": "CONTAM",
    "Min Total Cost for Continuous Contamination (SSCN)": "CONTAM",
    "Min Avg Difference for Chess Matchmaking (SSCN)": "CHESS",
    "Min Mean Longest Path for Stochastic Activity Network (SBCN)": "SAN",
    "Max Revenue for Hotel Booking (SBDN)": "HOTEL",
    "Max Revenue for Restaurant Table Allocation (SDDN)": "TABLEALLOCATION",
    "Max Log Likelihood for Gamma Parameter Estimation (SBCG)": "PARAMESTI"
<<<<<<< HEAD
}
=======
}
>>>>>>> c7a0622a
<|MERGE_RESOLUTION|>--- conflicted
+++ resolved
@@ -114,8 +114,4 @@
     "Max Revenue for Hotel Booking (SBDN)": "HOTEL",
     "Max Revenue for Restaurant Table Allocation (SDDN)": "TABLEALLOCATION",
     "Max Log Likelihood for Gamma Parameter Estimation (SBCG)": "PARAMESTI"
-<<<<<<< HEAD
-}
-=======
-}
->>>>>>> c7a0622a
+}