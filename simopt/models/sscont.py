"""
Summary
-------
Simulate multiple periods worth of sales for a (s,S) inventory problem
with continuous inventory.
A detailed description of the model/problem can be found `here <https://simopt.readthedocs.io/en/latest/sscont.html>`_.
"""
import numpy as np
from math import exp, log, sqrt 
from base import Model, Problem


class SSCont(Model):
    """
    A model that simulates multiple periods' worth of sales for a (s,S)
    inventory problem with continuous inventory, exponentially distributed
    demand, and poisson distributed lead time. Returns the various types of
    average costs per period, order rate, stockout rate, fraction of demand
    met with inventory on hand, average amount backordered given a stockout
    occured, and average amount ordered given an order occured.

    Attributes
    ----------
    name : str
        name of model
    n_rngs : int
        number of random-number generators used to run a simulation replication
    n_responses : int
        number of responses (performance measures)
    factors : dict
        changeable factors of the simulation model
    specifications : dict
        details of each factor (for GUI, data validation, and defaults)
    check_factor_list : dict
        switch case for checking factor simulatability

    Parameters
    ----------
    fixed_factors : dict
        fixed_factors of the simulation model

        ``demand_mean``
            Mean of exponentially distributed demand in each period (`flt`)
        ``lead_mean``
            Mean of Poisson distributed order lead time (`flt`)
        ``backorder_cost``
            Cost per unit of demand not met with in-stock inventory (`flt`)
        ``holding_cost``
            Holding cost per unit per period (`flt`)
        ``fixed_cost``
            Order fixed cost (`flt`)
        ``variable_cost``
            Order variable cost per unit (`flt`)
        ``s``
            Inventory position threshold for placing order (`flt`)
        ``S``
            Max inventory position (`flt`)
        ``n_days``
            Number of periods to simulate (`int`)
        ``warmup``
            Number of periods as warmup before collecting statistics (`int`)
    See also
    --------
    base.Model
    """
    def __init__(self, fixed_factors={}):
        self.name = "SSCONT"
        self.n_rngs = 2
        self.n_responses = 7
        self.factors = fixed_factors
        self.specifications = {
            "demand_mean": {
                "description": "Mean of exponentially distributed demand in each period.",
                "datatype": float,
                "default": 100.0
            },
            "lead_mean": {
                "description": "Mean of Poisson distributed order lead time.",
                "datatype": float,
                "default": 6.0
            },
            "backorder_cost": {
                "description": "Cost per unit of demand not met with in-stock inventory.",
                "datatype": float,
                "default": 4.0
            },
            "holding_cost": {
                "description": "Holding cost per unit per period.",
                "datatype": float,
                "default": 1.0
            },
            "fixed_cost": {
                "description": "Order fixed cost.",
                "datatype": float,
                "default": 36.0
            },
            "variable_cost": {
                "description": "Order variable cost per unit.",
                "datatype": float,
                "default": 2.0
            },
            "s": {
                "description": "Inventory threshold for placing order.",
                "datatype": float,
                "default": 1000.0
            },
            "S": {
                "description": "Max inventory.",
                "datatype": float,
                "default": 2000.0
            },
            "n_days": {
                "description": "Number of periods to simulate.",
                "datatype": int,
                "default": 100
            },
            "warmup": {
                "description": "Number of periods as warmup before collecting statistics.",
                "datatype": int,
                "default": 20
            }
        }
        self.check_factor_list = {
            "demand_mean": self.check_demand_mean,
            "lead_mean": self.check_lead_mean,
            "backorder_cost": self.check_backorder_cost,
            "holding_cost": self.check_holding_cost,
            "fixed_cost": self.check_fixed_cost,
            "variable_cost": self.check_variable_cost,
            "s": self.check_s,
            "S": self.check_S,
            "n_days": self.check_n_days,
            "warmup": self.check_warmup
        }
        # Set factors of the simulation model.
        super().__init__(fixed_factors)

    # Check for simulatable factors
    def check_demand_mean(self):
        return self.factors["demand_mean"] > 0

    def check_lead_mean(self):
        return self.factors["lead_mean"] > 0

    def check_backorder_cost(self):
        return self.factors["backorder_cost"] > 0

    def check_holding_cost(self):
        return self.factors["holding_cost"] > 0

    def check_fixed_cost(self):
        return self.factors["fixed_cost"] > 0

    def check_variable_cost(self):
        return self.factors["variable_cost"] > 0

    def check_s(self):
        return self.factors["s"] > 0

    def check_S(self):
        return self.factors["S"] > 0

    def check_n_days(self):
        return self.factors["n_days"] >= 1

    def check_warmup(self):
        return self.factors["warmup"] >= 0

    def check_simulatable_factors(self):
        return self.factors["s"] < self.factors["S"]

    def replicate(self, rng_list):
        """
        Simulate a single replication for the current model factors.

        Arguments
        ---------
        rng_list : [list]  [rng.mrg32k3a.MRG32k3a]
            rngs for model to use when simulating a replication

        Returns
        -------
        responses : dict
            performance measures of interest

            ``avg_backorder_costs``
                average backorder costs per period
            ``avg_order_costs``
                average order costs per period
            ``avg_holding_costs``
                average holding costs per period
            ``on_time_rate``
                fraction of demand met with stock on hand in store
            ``order_rate``
                fraction of periods an order was made
            ``stockout_rate``
                fraction of periods a stockout occured
            ``avg_stockout``
                mean amount of product backordered given a stockout occured
            ``avg_order``
                mean amount of product ordered given an order occured
        """
        # Designate random number generators.
        demand_rng = rng_list[0]
        lead_rng = rng_list[1]
        # Generate exponential random demands.
        demands = [demand_rng.expovariate(1/self.factors["demand_mean"]) for _ in range(self.factors["n_days"] + self.factors["warmup"])]
        # Initialize starting and ending inventories for each period.
        start_inv = np.zeros(self.factors["n_days"] + self.factors["warmup"])
        start_inv[0] = self.factors["s"]  # Start with s units at period 0.
        end_inv = np.zeros(self.factors["n_days"] + self.factors["warmup"])
        # Initialize other quantities to track:
        #   - Amount of product to be received in each period.
        #   - Inventory position each period.
        #   - Amount of product ordered in each period.
        #   - Amount of product outstanding in each period.
        orders_received = np.zeros(self.factors["n_days"] + self.factors["warmup"])
        inv_pos = np.zeros(self.factors["n_days"] + self.factors["warmup"])
        orders_placed = np.zeros(self.factors["n_days"] + self.factors["warmup"])
        orders_outstanding = np.zeros(self.factors["n_days"] + self.factors["warmup"])
        # Run simulation over time horizon.
        for day in range(self.factors["n_days"] + self.factors["warmup"]):
            # Calculate end-of-period inventory on hand and inventory position.
            end_inv[day] = start_inv[day] - demands[day]
            inv_pos[day] = end_inv[day] + orders_outstanding[day]
            # Place orders, keeping track of outstanding orders and when they will be received.
            orders_placed[day] = np.max(((inv_pos[day] < self.factors["s"]) * (self.factors["S"] - inv_pos[day])), 0)
            if orders_placed[day] > 0:
                lead = lead_rng.poissonvariate(self.factors["lead_mean"])
                for future_day in range(day + 1, day + lead + 1):
                    if future_day < self.factors["n_days"] + self.factors["warmup"]:
                        orders_outstanding[future_day] = orders_outstanding[future_day] + orders_placed[day]
                if day + lead + 1 < self.factors["n_days"] + self.factors["warmup"]:
                    orders_received[day + lead + 1] = orders_received[day + lead + 1] + orders_placed[day]
            # Calculate starting inventory for next period.
            if day < self.factors["n_days"] + self.factors["warmup"] - 1:
                start_inv[day + 1] = end_inv[day] + orders_received[day + 1]
        # Calculate responses from simulation data.
        order_rate = np.mean(orders_placed[self.factors["warmup"]:] > 0)
        stockout_rate = np.mean(end_inv[self.factors["warmup"]:] < 0)
        avg_order_costs = np.mean(self.factors["fixed_cost"] * (orders_placed[self.factors["warmup"]:] > 0) +
                                  self.factors["variable_cost"] * orders_placed[self.factors["warmup"]:])
        avg_holding_costs = np.mean(self.factors["holding_cost"] * end_inv[self.factors["warmup"]:] * [end_inv[self.factors["warmup"]:] > 0])
        on_time_rate = 1 - np.sum(np.min(np.vstack((demands[self.factors["warmup"]:], demands[self.factors["warmup"]:] - start_inv[self.factors["warmup"]:])), axis=0)
                                  * ((demands[self.factors["warmup"]:] - start_inv[self.factors["warmup"]:]) > 0))/np.sum(demands[self.factors["warmup"]:])
        avg_backorder_costs = self.factors["backorder_cost"]*(1 - on_time_rate)*np.sum(demands[self.factors["warmup"]:])/float(self.factors["n_days"])
        if np.array(np.where(end_inv[self.factors["warmup"]:] < 0)).size == 0:
            avg_stockout = 0
        else:
            avg_stockout = -np.mean(end_inv[self.factors["warmup"]:][np.where(end_inv[self.factors["warmup"]:] < 0)])
        if np.array(np.where(orders_placed[self.factors["warmup"]:] > 0)).size == 0:
            avg_order = 0
        else:
            avg_order = np.mean(orders_placed[self.factors["warmup"]:][np.where(orders_placed[self.factors["warmup"]:] > 0)])
        # Compose responses and gradients.
        responses = {"avg_backorder_costs": avg_backorder_costs,
                     "avg_order_costs": avg_order_costs,
                     "avg_holding_costs": avg_holding_costs,
                     "on_time_rate": on_time_rate,
                     "order_rate": order_rate,
                     "stockout_rate": stockout_rate,
                     "avg_stockout": avg_stockout,
                     "avg_order": avg_order
                     }
        gradients = {response_key: {factor_key: np.nan for factor_key in self.specifications} for response_key in responses}
        return responses, gradients


"""
Summary
-------
Minimize the expected total cost for (s, S) inventory system.
"""


class SSContMinCost(Problem):
    """
    Class to make (s,S) inventory simulation-optimization problems.

    Attributes
    ----------
    name : str
        name of problem
    dim : int
        number of decision variables
    n_objectives : int
        number of objectives
    n_stochastic_constraints : int
        number of stochastic constraints
    minmax : tuple of int (+/- 1)
        indicator of maximization (+1) or minimization (-1) for each objective
    constraint_type : str
        description of constraints types:
            "unconstrained", "box", "deterministic", "stochastic"
    variable_type : str
        description of variable types:
            "discrete", "continuous", "mixed"
    lower_bounds : tuple
        lower bound for each decision variable
    upper_bounds : tuple
        upper bound for each decision variable
    gradient_available : bool
        indicates if gradient of objective function is available
    optimal_value : float
        optimal objective function value
    optimal_solution : tuple
        optimal solution
    model : base.Model
        associated simulation model that generates replications
    model_default_factors : dict
        default values for overriding model-level default factors
    model_fixed_factors : dict
        combination of overriden model-level factors and defaults
    model_decision_factors : set of str
        set of keys for factors that are decision variables
    rng_list : [list]  [rng.mrg32k3a.MRG32k3a]
        list of RNGs used to generate a random initial solution
        or a random problem instance
    factors : dict
        changeable factors of the problem
            initial_solution : tuple
                default initial solution from which solvers start
            budget : int > 0
                max number of replications (fn evals) for a solver to take
    specifications : dict
        details of each factor (for GUI, data validation, and defaults)

    Arguments
    ---------
    name : str
        user-specified name of problem
    fixed_factors : dict
        dictionary of user-specified problem factors
    model_fixed factors : dict
        subset of user-specified non-decision factors to pass through to the model

    See also
    --------
    base.Problem
    """
    def __init__(self, name="SSCONT-1", fixed_factors={}, model_fixed_factors={}):
        self.name = name
        self.dim = 2
        self.n_objectives = 1
        self.n_stochastic_constraints = 0
        self.minmax = (-1,)
        self.constraint_type = "box"
        self.variable_type = "continuous"
        self.lower_bounds = (0, 0)
        self.upper_bounds = (np.inf, np.inf)
        self.gradient_available = False
        self.optimal_value = None
        self.optimal_solution = None
        self.model_default_factors = {
            "demand_mean": 100.0,
            "lead_mean": 6.0
            }
        self.model_decision_factors = {"s", "S"}
        self.factors = fixed_factors
        self.specifications = {
            "initial_solution": {
                "description": "Initial solution from which solvers start.",
                "datatype": tuple,
                "default": (600, 600)
            },
            "budget": {
                "description": "Max # of replications for a solver to take.",
                "datatype": int,
                "default": 1000
            }
        }
        self.check_factor_list = {
            "initial_solution": self.check_initial_solution,
            "budget": self.check_budget
        }
        super().__init__(fixed_factors, model_fixed_factors)
        # Instantiate model with fixed factors and overwritten defaults.
        self.model = SSCont(self.model_fixed_factors)

    def vector_to_factor_dict(self, vector):
        """
        Convert a vector of variables to a dictionary with factor keys

        Arguments
        ---------
        vector : tuple
            vector of values associated with decision variables

        Returns
        -------
        factor_dict : dict
            dictionary with factor keys and associated values
        """
        factor_dict = {
            "s": vector[0],
            "S": vector[0] + vector[1]
        }
        return factor_dict

    def factor_dict_to_vector(self, factor_dict):
        """
        Convert a dictionary with factor keys to a vector
        of variables.

        Arguments
        ---------
        factor_dict : dict
            dictionary with factor keys and associated values

        Returns
        -------
        vector : tuple
            vector of values associated with decision variables
        """
        vector = (factor_dict["s"], factor_dict["S"] - factor_dict["s"])
        return vector

    def response_dict_to_objectives(self, response_dict):
        """
        Convert a dictionary with response keys to a vector
        of objectives.

        Arguments
        ---------
        response_dict : dict
            dictionary with response keys and associated values

        Returns
        -------
        objectives : tuple
            vector of objectives
        """
        objectives = (response_dict["avg_backorder_costs"] + response_dict["avg_order_costs"] + response_dict["avg_holding_costs"],)
        return objectives

    def response_dict_to_stoch_constraints(self, response_dict):
        """
        Convert a dictionary with response keys to a vector
        of left-hand sides of stochastic constraints: E[Y] >= 0

        Arguments
        ---------
        response_dict : dict
            dictionary with response keys and associated values

        Returns
        -------
        stoch_constraints : tuple
            vector of LHSs of stochastic constraint
        """
        stoch_constraints = None
        return stoch_constraints

    def deterministic_objectives_and_gradients(self, x):
        """
        Compute deterministic components of objectives for a solution `x`.

        Arguments
        ---------
        x : tuple
            vector of decision variables

        Returns
        -------
        det_objectives : tuple
            vector of deterministic components of objectives
        det_objectives_gradients : tuple
            vector of gradients of deterministic components of objectives
        """
        det_objectives = (0,)
        det_objectives_gradients = ((0,),)
        return det_objectives, det_objectives_gradients

    def deterministic_stochastic_constraints_and_gradients(self, x):
        """
        Compute deterministic components of stochastic constraints
        for a solution `x`.

        Arguments
        ---------
        x : tuple
            vector of decision variables

        Returns
        -------
        det_stoch_constraints : tuple
            vector of deterministic components of stochastic constraints
        det_stoch_constraints_gradients : tuple
            vector of gradients of deterministic components of
            stochastic constraints
        """
        det_stoch_constraints = None
        det_stoch_constraints_gradients = None
        return det_stoch_constraints, det_stoch_constraints_gradients

    def check_deterministic_constraints(self, x):
        """
        Check if a solution `x` satisfies the problem's deterministic
        constraints.

        Arguments
        ---------
        x : tuple
            vector of decision variables

        Returns
        -------
        satisfies : bool
            indicates if solution `x` satisfies the deterministic constraints.
        """
        return (x[0] >= 0 and x[1] >= 0)

    def get_random_solution(self, rand_sol_rng):
        """
        Generate a random solution for starting or restarting solvers.

        Arguments
        ---------
        rand_sol_rng : rng.mrg32k3a.MRG32k3a
            random-number generator used to sample a new random solution

        Returns
        -------
        x : tuple
            vector of decision variables
        """
<<<<<<< HEAD

=======
<<<<<<< Updated upstream
        x = (rand_sol_rng.expovariate(1/200), rand_sol_rng.expovariate(1/200))
=======
>>>>>>> e981a213
        # x = (rand_sol_rng.expovariate(1/300), rand_sol_rng.expovariate(1/300))
        # x = tuple(sorted([rand_sol_rng.lognormalvariate(600,1),rand_sol_rng.lognormalvariate(600,1)], key = float))
        mu_d = self.model_default_factors["demand_mean"]
        mu_l = self.model_default_factors["lead_mean"]
        x = (rand_sol_rng.lognormalvariate(mu_d*mu_l/3,mu_d*mu_l+2*sqrt(2*mu_d**2*mu_l)), 
             rand_sol_rng.lognormalvariate(mu_d*mu_l/3,mu_d*mu_l+2*sqrt(2*mu_d**2*mu_l)))
<<<<<<< HEAD
=======
>>>>>>> Stashed changes
>>>>>>> e981a213
        return x


# If T is lead time and X is a single demand, then var(sum_{i=1}^T X_i) = E(T) var(X) + (E X))^2 var T
# var(S) = E var(S|T) + var E(S|T)<|MERGE_RESOLUTION|>--- conflicted
+++ resolved
@@ -6,7 +6,7 @@
 A detailed description of the model/problem can be found `here <https://simopt.readthedocs.io/en/latest/sscont.html>`_.
 """
 import numpy as np
-from math import exp, log, sqrt 
+from math import exp, log, sqrt
 from base import Model, Problem
 
 
@@ -524,23 +524,13 @@
         x : tuple
             vector of decision variables
         """
-<<<<<<< HEAD
-
-=======
-<<<<<<< Updated upstream
-        x = (rand_sol_rng.expovariate(1/200), rand_sol_rng.expovariate(1/200))
-=======
->>>>>>> e981a213
+
         # x = (rand_sol_rng.expovariate(1/300), rand_sol_rng.expovariate(1/300))
         # x = tuple(sorted([rand_sol_rng.lognormalvariate(600,1),rand_sol_rng.lognormalvariate(600,1)], key = float))
         mu_d = self.model_default_factors["demand_mean"]
         mu_l = self.model_default_factors["lead_mean"]
-        x = (rand_sol_rng.lognormalvariate(mu_d*mu_l/3,mu_d*mu_l+2*sqrt(2*mu_d**2*mu_l)), 
+        x = (rand_sol_rng.lognormalvariate(mu_d*mu_l/3,mu_d*mu_l+2*sqrt(2*mu_d**2*mu_l)),
              rand_sol_rng.lognormalvariate(mu_d*mu_l/3,mu_d*mu_l+2*sqrt(2*mu_d**2*mu_l)))
-<<<<<<< HEAD
-=======
->>>>>>> Stashed changes
->>>>>>> e981a213
         return x
 
 
